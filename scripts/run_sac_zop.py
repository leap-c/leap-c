"""Main script to run SAC-ZOP experiments."""

from argparse import ArgumentParser
from dataclasses import asdict, dataclass, field
from pathlib import Path

<<<<<<< HEAD
from leap_c.examples import create_controller, create_env
from leap_c.run import (
    default_controller_code_path,
    default_name,
    default_output_path,
    init_run,
)
=======
from leap_c.examples import ExampleControllerName, ExampleEnvName, create_controller, create_env
from leap_c.run import default_controller_code_path, default_output_path, init_run
>>>>>>> 4aa0a389
from leap_c.torch.nn.extractor import ExtractorName
from leap_c.torch.rl.sac import SacTrainerConfig
from leap_c.torch.rl.sac_zop import SacZopTrainer


@dataclass
class RunSacZopConfig:
    """Configuration for running SAC-ZOP experiments."""

    env: ExampleEnvName = "cartpole"
    controller: ExampleControllerName = "cartpole"
    trainer: SacTrainerConfig = field(default_factory=SacTrainerConfig)
    extractor: ExtractorName = "identity"


def create_cfg(env: str, controller: str, seed: int) -> RunSacZopConfig:
    # ---- Configuration ----
    cfg = RunSacZopConfig()
    cfg.env = env
    cfg.controller = controller if controller is not None else env
    cfg.extractor = "identity" if env != "hvac" else "scaling"

    # ---- Section: cfg.trainer ----
    cfg.trainer.seed = seed
    cfg.trainer.train_steps = 1000000 if env == "pointmass" else 200000
    cfg.trainer.train_start = 0
    cfg.trainer.val_freq = 10000
    cfg.trainer.val_num_rollouts = 20
    cfg.trainer.val_deterministic = True
    cfg.trainer.val_num_render_rollouts = 1
    cfg.trainer.val_render_mode = "rgb_array"
    cfg.trainer.val_report_score = "cum"
    cfg.trainer.ckpt_modus = "best"
    cfg.trainer.batch_size = 64
    cfg.trainer.buffer_size = 1000000
    cfg.trainer.gamma = 0.99
    cfg.trainer.tau = 0.005
    cfg.trainer.soft_update_freq = 1
    cfg.trainer.lr_q = 0.001
    cfg.trainer.lr_pi = 0.001
    cfg.trainer.lr_alpha = 0.001
    cfg.trainer.init_alpha = 0.02
    cfg.trainer.target_entropy = None
    cfg.trainer.entropy_reward_bonus = True
    cfg.trainer.num_critics = 2
    cfg.trainer.report_loss_freq = 100
    cfg.trainer.update_freq = 4

    # ---- Section: cfg.trainer.log ----
    cfg.trainer.log.verbose = True
    cfg.trainer.log.interval = 1000
    cfg.trainer.log.window = 10000
    cfg.trainer.log.csv_logger = True
    cfg.trainer.log.tensorboard_logger = True
    cfg.trainer.log.wandb_logger = False
    cfg.trainer.log.wandb_init_kwargs = {}

    # ---- Section: cfg.trainer.critic_mlp ----
    cfg.trainer.critic_mlp.hidden_dims = (256, 256, 256)
    cfg.trainer.critic_mlp.activation = "relu"
    cfg.trainer.critic_mlp.weight_init = "orthogonal"

    # ---- Section: cfg.trainer.actor_mlp ----
    cfg.trainer.actor_mlp.hidden_dims = (256, 256, 256)
    cfg.trainer.actor_mlp.activation = "relu"
    cfg.trainer.actor_mlp.weight_init = "orthogonal"

    return cfg


def run_sac_zop(
    cfg: RunSacZopConfig,
    output_path: str | Path,
    device: str = "cuda",
    reuse_code_dir: Path | None = None,
) -> float:
    """
    Args:
        cfg: The configuration for running the controller.
        output_path: The path to save outputs to.
            If it already exists, the run will continue from the last checkpoint.
        device: The device to use.
        reuse_code_dir: The directory to reuse compiled code from, if any.
    """
    trainer = SacZopTrainer(
        cfg=cfg.trainer,
        val_env=create_env(cfg.env, render_mode="rgb_array"),
        output_path=output_path,
        device=device,
        train_env=create_env(cfg.env),
        controller=create_controller(cfg.controller, reuse_code_dir),
        extractor_cls=cfg.extractor,
    )
    init_run(trainer, cfg, output_path)

    return trainer.run()


if __name__ == "__main__":
    parser = ArgumentParser()
    parser.add_argument("--output_path", type=Path, default=None)
    parser.add_argument("--device", type=str, default="cpu")
    parser.add_argument("--seed", type=int, default=0)
    parser.add_argument("--env", type=str, default="cartpole")
    parser.add_argument("--controller", type=str, default=None)
    parser.add_argument(
        "-r",
        "--reuse_code",
        action="store_true",
        help="Reuse compiled code. The first time this is run, it will compile the code.",
    )
    parser.add_argument("--reuse_code_dir", type=Path, default=None)
    parser.add_argument("--use-wandb", action="store_true")
    parser.add_argument("--wandb-entity", type=str, default=None)
    parser.add_argument("--wandb-project", type=str, default="leap-c")
    args = parser.parse_args()

    cfg = create_cfg(args.env, args.controller, args.seed)

    if args.use_wandb:
        config_dict = asdict(cfg)
        cfg.trainer.log.wandb_logger = True
        cfg.trainer.log.wandb_init_kwargs = {
            "entity": args.wandb_entity,
            "project": args.wandb_project,
            "name": default_name(
                args.seed, tags=["sac_zop", args.env, args.controller]
            ),
            "config": config_dict,
        }

    if args.output_path is None:
<<<<<<< HEAD
        output_path = default_output_path(
            seed=args.seed, tags=["sac_zop", args.env, args.controller]
        )
    else:
        output_path = args.output_path

    if args.reuse_code and args.reuse_code_dir is None:
        reuse_code_dir = default_controller_code_path() if args.reuse_code else None
    elif args.reuse_code_dir is not None:
        reuse_code_dir = args.reuse_code_dir
    else:
        reuse_code_dir = None
=======
        trainer_output_path = default_output_path(
            seed=args.seed, tags=["sac_zop", args.env, args.controller]
        )
    else:
        trainer_output_path = args.output_path
>>>>>>> 4aa0a389

    if args.reuse_code and args.reuse_code_dir is None:
        reuse_code_dir = default_controller_code_path()
    elif args.reuse_code_dir is not None:
        reuse_code_dir = args.reuse_code_dir
    else:
        reuse_code_dir = None

    run_sac_zop(
        cfg=cfg,
        output_path=output_path,
        device=args.device,
        reuse_code_dir=reuse_code_dir,
    )<|MERGE_RESOLUTION|>--- conflicted
+++ resolved
@@ -4,18 +4,8 @@
 from dataclasses import asdict, dataclass, field
 from pathlib import Path
 
-<<<<<<< HEAD
-from leap_c.examples import create_controller, create_env
-from leap_c.run import (
-    default_controller_code_path,
-    default_name,
-    default_output_path,
-    init_run,
-)
-=======
 from leap_c.examples import ExampleControllerName, ExampleEnvName, create_controller, create_env
-from leap_c.run import default_controller_code_path, default_output_path, init_run
->>>>>>> 4aa0a389
+from leap_c.run import default_controller_code_path, default_name, default_output_path, init_run
 from leap_c.torch.nn.extractor import ExtractorName
 from leap_c.torch.rl.sac import SacTrainerConfig
 from leap_c.torch.rl.sac_zop import SacZopTrainer
@@ -148,26 +138,11 @@
         }
 
     if args.output_path is None:
-<<<<<<< HEAD
         output_path = default_output_path(
             seed=args.seed, tags=["sac_zop", args.env, args.controller]
         )
     else:
         output_path = args.output_path
-
-    if args.reuse_code and args.reuse_code_dir is None:
-        reuse_code_dir = default_controller_code_path() if args.reuse_code else None
-    elif args.reuse_code_dir is not None:
-        reuse_code_dir = args.reuse_code_dir
-    else:
-        reuse_code_dir = None
-=======
-        trainer_output_path = default_output_path(
-            seed=args.seed, tags=["sac_zop", args.env, args.controller]
-        )
-    else:
-        trainer_output_path = args.output_path
->>>>>>> 4aa0a389
 
     if args.reuse_code and args.reuse_code_dir is None:
         reuse_code_dir = default_controller_code_path()
