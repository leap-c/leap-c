"""Main script to run experiments."""

from argparse import ArgumentParser
from dataclasses import dataclass, field
from pathlib import Path

from leap_c.examples import create_controller, create_env
from leap_c.run import default_controller_code_path, default_output_path, init_run
<<<<<<< HEAD
from leap_c.torch.nn.extractor import ExtractorName, ScalingExtractor
=======
>>>>>>> bb2f7f52
from leap_c.torch.rl.sac import SacTrainerConfig
from leap_c.torch.rl.sac_zop import SacZopTrainer


@dataclass
class RunSacZopConfig:
    """Configuration for running SAC-ZOP experiments."""

    env: str = "cartpole"
    controller: str = "cartpole"
    trainer: SacTrainerConfig = field(default_factory=SacTrainerConfig)
    extractor: ExtractorName = "identity"  # for hvac use "scaling"


<<<<<<< HEAD
def create_cfg() -> RunSacZopConfig:
=======
def run_sac_zop(
    trainer_output_path: str | Path,
    env_name: str,
    controller_name: str,
    seed: int = 0,
    device: str = "cuda",
    verbose: bool = True,
    reuse_code_dir: Path | None = None,
) -> float:
>>>>>>> bb2f7f52
    # ---- Configuration ----
    cfg = RunSacZopConfig()
    cfg.env = "cartpole"
    cfg.controller = "cartpole"
    cfg.extractor = "identity"  # for hvac use "scaling"

    # ---- Section: cfg.trainer ----
    cfg.trainer.seed = 0
    cfg.trainer.train_steps = 1000000
    cfg.trainer.train_start = 0
    cfg.trainer.val_interval = 10000
    cfg.trainer.val_num_rollouts = 20
    cfg.trainer.val_deterministic = True
    cfg.trainer.val_num_render_rollouts = 0
    cfg.trainer.val_render_mode = "rgb_array"
    cfg.trainer.val_render_deterministic = True
    cfg.trainer.val_report_score = "cum"
    cfg.trainer.ckpt_modus = "best"
    cfg.trainer.batch_size = 64
    cfg.trainer.buffer_size = 1000000
    cfg.trainer.gamma = 0.99
    cfg.trainer.tau = 0.005
    cfg.trainer.soft_update_freq = 1
    cfg.trainer.lr_q = 0.001
    cfg.trainer.lr_pi = 0.001
    cfg.trainer.lr_alpha = 0.001
    cfg.trainer.init_alpha = 0.02
    cfg.trainer.target_entropy = None
    cfg.trainer.entropy_reward_bonus = True
    cfg.trainer.num_critics = 2
    cfg.trainer.report_loss_freq = 100
    cfg.trainer.update_freq = 4

    # ---- Section: cfg.trainer.log ----
    cfg.trainer.log.verbose = True
    cfg.trainer.log.interval = 1000
    cfg.trainer.log.window = 10000
    cfg.trainer.log.csv_logger = True
    cfg.trainer.log.tensorboard_logger = True
    cfg.trainer.log.wandb_logger = False
    cfg.trainer.log.wandb_init_kwargs = {}

    # ---- Section: cfg.trainer.critic_mlp ----
    cfg.trainer.critic_mlp.hidden_dims = (256, 256, 256)
    cfg.trainer.critic_mlp.activation = "relu"
    cfg.trainer.critic_mlp.weight_init = "orthogonal"

    # ---- Section: cfg.trainer.actor_mlp ----
    cfg.trainer.actor_mlp.hidden_dims = (256, 256, 256)
    cfg.trainer.actor_mlp.activation = "relu"
    cfg.trainer.actor_mlp.weight_init = "orthogonal"

    return cfg


def run_sac_zop(
    cfg: RunSacZopConfig,
    output_path: str | Path,
    device: str = "cuda",
    reuse_code_dir: Path | None = None,
) -> float:

    trainer = SacZopTrainer(
<<<<<<< HEAD
=======
        val_env=create_env(cfg.env_name, render_mode="rgb_array"),
        train_env=create_env(cfg.env_name),
        controller=create_controller(cfg.controller_name, reuse_code_dir),
        output_path=trainer_output_path,
        device=args.device,
>>>>>>> bb2f7f52
        cfg=cfg.trainer,
        val_env=create_env(cfg.env, render_mode="rgb_array"),
        output_path=output_path,
        device=device,
        train_env=create_env(cfg.env),
        controller=create_controller(cfg.controller, reuse_code_dir),
        extractor_cls=cfg.extractor,
    )
    init_run(trainer, cfg, trainer_output_path)

    return trainer.run()


if __name__ == "__main__":
    parser = ArgumentParser()
    parser.add_argument("--output_path", type=Path, default=None)
    parser.add_argument("--device", type=str, default="cpu")
    parser.add_argument("--seed", type=int, default=0)
    parser.add_argument("--env", type=str, default="cartpole")
    parser.add_argument("--controller", type=str, default=None)
    parser.add_argument(
        "-r",
        "--reuse_code",
        action="store_true",
        help="Reuse compiled code. The first time this is run, it will compile the code.",
    )
    parser.add_argument("--reuse_code_dir", type=Path, default=None)
    args = parser.parse_args()

<<<<<<< HEAD
    cfg = create_cfg()
    cfg.controller = args.controller if args.controller else args.env
    cfg.env = args.env
    cfg.trainer.seed = args.seed

    if args.output_path is None:
        output_path = default_output_path(
            seed=args.seed, tags=["sac_zop", args.env, args.controller]
        )
    else:
        output_path = args.output_path

    if args.reuse_code and args.reuse_code_dir is None:
        reuse_code_dir = (
            default_controller_code_path() if args.reuse_code else None
        )
    elif args.reuse_code_dir is not None:
        reuse_code_dir = args.reuse_code_dir
    else:
        reuse_code_dir = None
=======
    if args.controller is None:
        args.controller = args.env
>>>>>>> bb2f7f52

    if args.output_path is None:
        trainer_output_path = default_output_path(
            seed=args.seed, tags=["sac_fop", args.env, args.controller]
        )
    else:
        trainer_output_path = args.output_path

    if args.reuse_code and args.reuse_code_dir is None:
        reuse_code_dir = (
            default_controller_code_path() if args.reuse_code else None
        )
    elif args.reuse_code_dir is not None:
        reuse_code_dir = args.reuse_code_dir
    else:
        reuse_code_dir = None

    run_sac_zop(
<<<<<<< HEAD
        cfg,
        output_path=output_path,
        device=args.device,
=======
        trainer_output_path,
        env_name=args.env,
        controller_name=args.controller,
        seed=args.seed,
        device=args.device,
        verbose=True,
>>>>>>> bb2f7f52
        reuse_code_dir=reuse_code_dir,
    )<|MERGE_RESOLUTION|>--- conflicted
+++ resolved
@@ -6,10 +6,7 @@
 
 from leap_c.examples import create_controller, create_env
 from leap_c.run import default_controller_code_path, default_output_path, init_run
-<<<<<<< HEAD
-from leap_c.torch.nn.extractor import ExtractorName, ScalingExtractor
-=======
->>>>>>> bb2f7f52
+from leap_c.torch.nn.extractor import ExtractorName
 from leap_c.torch.rl.sac import SacTrainerConfig
 from leap_c.torch.rl.sac_zop import SacZopTrainer
 
@@ -24,19 +21,7 @@
     extractor: ExtractorName = "identity"  # for hvac use "scaling"
 
 
-<<<<<<< HEAD
 def create_cfg() -> RunSacZopConfig:
-=======
-def run_sac_zop(
-    trainer_output_path: str | Path,
-    env_name: str,
-    controller_name: str,
-    seed: int = 0,
-    device: str = "cuda",
-    verbose: bool = True,
-    reuse_code_dir: Path | None = None,
-) -> float:
->>>>>>> bb2f7f52
     # ---- Configuration ----
     cfg = RunSacZopConfig()
     cfg.env = "cartpole"
@@ -100,14 +85,6 @@
 ) -> float:
 
     trainer = SacZopTrainer(
-<<<<<<< HEAD
-=======
-        val_env=create_env(cfg.env_name, render_mode="rgb_array"),
-        train_env=create_env(cfg.env_name),
-        controller=create_controller(cfg.controller_name, reuse_code_dir),
-        output_path=trainer_output_path,
-        device=args.device,
->>>>>>> bb2f7f52
         cfg=cfg.trainer,
         val_env=create_env(cfg.env, render_mode="rgb_array"),
         output_path=output_path,
@@ -137,7 +114,6 @@
     parser.add_argument("--reuse_code_dir", type=Path, default=None)
     args = parser.parse_args()
 
-<<<<<<< HEAD
     cfg = create_cfg()
     cfg.controller = args.controller if args.controller else args.env
     cfg.env = args.env
@@ -158,10 +134,6 @@
         reuse_code_dir = args.reuse_code_dir
     else:
         reuse_code_dir = None
-=======
-    if args.controller is None:
-        args.controller = args.env
->>>>>>> bb2f7f52
 
     if args.output_path is None:
         trainer_output_path = default_output_path(
@@ -180,17 +152,8 @@
         reuse_code_dir = None
 
     run_sac_zop(
-<<<<<<< HEAD
-        cfg,
-        output_path=output_path,
+        cfg=cfg,
+        output_path=trainer_output_path,
         device=args.device,
-=======
-        trainer_output_path,
-        env_name=args.env,
-        controller_name=args.controller,
-        seed=args.seed,
-        device=args.device,
-        verbose=True,
->>>>>>> bb2f7f52
         reuse_code_dir=reuse_code_dir,
     )