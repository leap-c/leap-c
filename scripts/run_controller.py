"""Main script to run the controller with default parameters."""

from argparse import ArgumentParser
from dataclasses import asdict, dataclass, field
from pathlib import Path
from typing import Any, Iterator

import gymnasium as gym
import numpy as np

<<<<<<< HEAD
from leap_c.examples import create_env, create_controller
from leap_c.torch.rl.buffer import ReplayBuffer
from leap_c.run import (
    default_controller_code_path,
    default_name,
    default_output_path,
    init_run,
)
=======
from leap_c.controller import ParameterizedController
from leap_c.examples import ExampleControllerName, ExampleEnvName, create_controller, create_env
from leap_c.run import default_controller_code_path, default_output_path, init_run
from leap_c.torch.rl.buffer import ReplayBuffer
>>>>>>> 4aa0a389
from leap_c.trainer import Trainer, TrainerConfig


@dataclass
class ControllerTrainerConfig(TrainerConfig):
    """Configuration for running controller without training."""

    # Override defaults to skip training
    train_steps: int = 1  # No training
    val_interval: int = 1  # Validate immediately


@dataclass
class RunControllerConfig:
    """Configuration for running controller experiments.

    Attributes:
        env: The environment name.
        controller: The controller name.
        trainer: The trainer configuration.
    """

    env: ExampleEnvName = "cartpole"
    controller: ExampleControllerName = "cartpole"
    trainer: ControllerTrainerConfig = field(default_factory=ControllerTrainerConfig)


class ControllerTrainer(Trainer[ControllerTrainerConfig]):
    """A trainer that just runs the controller with default parameters, without any training.

    Attributes:
        controller: The parameterized controller to use.
        collate_fn: The function used to collate observations and actions.
    """

    def __init__(
        self,
        cfg: ControllerTrainerConfig,
        val_env: gym.Env,
        output_path: str | Path,
        device: str,
        controller: ParameterizedController,
    ):
        """

        Args:
            cfg: The trainer configuration.
            val_env: The validation environment.
            output_path: The path to save outputs to.
            device: The device to use.
            controller: The parameterized controller to use.
        """
        super().__init__(cfg, val_env, output_path, device)
        self.controller = controller

        buffer = ReplayBuffer(1, device, collate_fn_map=controller.collate_fn_map)
        self.collate_fn = buffer.collate

    def train_loop(self) -> Iterator[int]:
        """No training - just return immediately."""
        yield 1

    def act(
        self, obs, deterministic: bool = False, state=None
    ) -> tuple[np.ndarray, Any, dict[str, float]]:
        """Use the controller with default parameters."""
        obs_batched = self.collate_fn([obs])

        default_param = self.controller.default_param(obs)

        param_batched = self.collate_fn([default_param])

        ctx, action = self.controller(obs_batched, param_batched, ctx=state)

        action = action.cpu().numpy()[0]

        return action, ctx, {}


def create_cfg(env: str, controller: str, seed: int) -> RunControllerConfig:
    """Return the default configuration for running controller experiments."""
    cfg = RunControllerConfig()
    cfg.env = env
    cfg.controller = controller if controller is not None else env

    # ---- Section: cfg.trainer ----
    cfg.trainer.seed = seed
    cfg.trainer.train_steps = 1  # No training
    cfg.trainer.train_start = 0
    cfg.trainer.val_interval = 1  # Validate immediately
    cfg.trainer.val_num_rollouts = 20
    cfg.trainer.val_deterministic = True
    cfg.trainer.val_num_render_rollouts = 0
    cfg.trainer.val_render_mode = "rgb_array"
    cfg.trainer.val_report_score = "cum"
    cfg.trainer.ckpt_modus = "none"  # No checkpoints needed

    # ---- Section: cfg.trainer.log ----
    cfg.trainer.log.verbose = True
    cfg.trainer.log.interval = 1000
    cfg.trainer.log.window = 10000
    cfg.trainer.log.csv_logger = True
    cfg.trainer.log.tensorboard_logger = True
    cfg.trainer.log.wandb_logger = False
    cfg.trainer.log.wandb_init_kwargs = {}

    return cfg


def run_controller(
    cfg: RunControllerConfig,
    output_path: str | Path,
    device: str = "cpu",
    reuse_code_dir: Path | None = None,
) -> float:
    """
    Args:
        cfg: The configuration for running the controller.
        output_path: The path to save outputs to.
        device: The device to use.
        reuse_code_dir: The directory to reuse compiled code from, if any.
    """
    trainer = ControllerTrainer(
        val_env=create_env(cfg.env, render_mode="rgb_array"),
        controller=create_controller(cfg.controller, reuse_code_base_dir=reuse_code_dir),
        output_path=output_path,
        device=device,
        cfg=cfg.trainer,
    )
    init_run(trainer, cfg, output_path)

    print(f"Running controller '{cfg.controller}' on environment '{cfg.env}'")

    final_score = trainer.run()
    print(f"Final validation score: {final_score}")

    return final_score


if __name__ == "__main__":
    parser = ArgumentParser()
    parser.add_argument("--output_path", type=Path, default=None)
    parser.add_argument("--device", type=str, default="cpu")
    parser.add_argument("--seed", type=int, default=0)
    parser.add_argument("--env", type=str, default="cartpole")
    parser.add_argument("--controller", type=str, default=None)
    parser.add_argument(
        "-r",
        "--reuse_code",
        action="store_true",
        help="Reuse compiled code. The first time this is run, it will compile the code.",
    )
    parser.add_argument("--reuse_code_dir", type=Path, default=None)
    parser.add_argument("--use-wandb", action="store_true")
    parser.add_argument("--wandb-entity", type=str, default=None)
    parser.add_argument("--wandb-project", type=str, default="leap-c")
    args = parser.parse_args()

    if args.output_path is None:
        output_path = default_output_path(
            seed=args.seed, tags=["controller", args.env, args.controller]
        )
    else:
        output_path = args.output_path

    cfg = create_cfg(args.env, args.controller, args.seed)

    if args.use_wandb:
        config_dict = asdict(cfg)
        cfg.trainer.log.wandb_logger = True
        cfg.trainer.log.wandb_init_kwargs = {
            "entity": args.wandb_entity,
            "project": args.wandb_project,
            "name": default_name(
                args.seed, tags=["controller", args.env, args.controller]
            ),
            "config": config_dict,
        }

    if args.reuse_code and args.reuse_code_dir is None:
        reuse_code_dir = default_controller_code_path() if args.reuse_code else None
    elif args.reuse_code_dir is not None:
        reuse_code_dir = args.reuse_code_dir
    else:
        reuse_code_dir = None

    run_controller(
        cfg,
        output_path,
        device=args.device,
        reuse_code_dir=reuse_code_dir,
    )<|MERGE_RESOLUTION|>--- conflicted
+++ resolved
@@ -8,21 +8,11 @@
 import gymnasium as gym
 import numpy as np
 
-<<<<<<< HEAD
-from leap_c.examples import create_env, create_controller
-from leap_c.torch.rl.buffer import ReplayBuffer
-from leap_c.run import (
-    default_controller_code_path,
-    default_name,
-    default_output_path,
-    init_run,
-)
-=======
+
 from leap_c.controller import ParameterizedController
 from leap_c.examples import ExampleControllerName, ExampleEnvName, create_controller, create_env
-from leap_c.run import default_controller_code_path, default_output_path, init_run
+from leap_c.run import default_controller_code_path, default_name, default_output_path, init_run
 from leap_c.torch.rl.buffer import ReplayBuffer
->>>>>>> 4aa0a389
 from leap_c.trainer import Trainer, TrainerConfig
 
 
