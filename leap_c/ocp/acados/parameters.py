--- conflicted
+++ resolved
@@ -96,16 +96,12 @@
     N_horizon: int
     need_indicator: bool
 
-<<<<<<< HEAD
     def __init__(
         self,
-        parameters: list[AcadosParameter],
+        parameters: Collection[AcadosParameter],
         N_horizon: int,
         casadi_type: Literal["SX", "MX"] = "SX",
     ) -> None:
-=======
-    def __init__(self, parameters: Collection[AcadosParameter], N_horizon: int) -> None:
->>>>>>> 8c6f5176
         if not parameters:
             warn(
                 "Empty parameter list provided to AcadosParamManager. "
