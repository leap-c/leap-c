--- conflicted
+++ resolved
@@ -41,13 +41,6 @@
 
         Args:
             ocp: Optimal control problem formulation used for solving the OCP.
-<<<<<<< HEAD
-            initializer: Initializer for the OCP solver. If None, a zero initializer is used.
-            sensitivity_ocp: The optimal control problem formulation to use for sensitivities.
-                If None, the sensitivity problem is derived from the ocp object, however only the EXTERNAL cost type is allowed then.
-                For an example of how to set up other cost types refer, e.g., to examples/cartpole.py .
-            discount_factor: Discount factor. If None, acados default cost scaling is used, i.e. dt for intermediate stages, 1 for terminal stage.
-=======
             initializer: Initializer for the OCP solver. If None, solvers 
                 are initialized with zeros.
             sensitivity_ocp: The optimal control problem formulation to use
@@ -56,7 +49,6 @@
             discount_factor: Discount factor. If None, acados default cost
                 scaling is used, i.e., dt for intermediate stages and 1 for the
                 terminal stage.
->>>>>>> 7a55b236
             export_directory: Directory to export the generated code.
         """
         super().__init__()
