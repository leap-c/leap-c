"""Provides an implemenation of differentiable MPC based on acados."""

from dataclasses import dataclass
from pathlib import Path
from typing import Callable, Literal, Sequence

import numpy as np
from acados_template import AcadosOcp
from acados_template.acados_ocp_iterate import AcadosOcpFlattenedBatchIterate

from leap_c.autograd.function import DiffFunction
from leap_c.ocp.acados.data import (
    AcadosOcpSolverInput,
    collate_acados_flattened_batch_iterate_fn,
    collate_acados_ocp_solver_input,
)
from leap_c.ocp.acados.initializer import (
    AcadosDiffMpcInitializer,
    ZeroDiffMpcInitializer,
)
from leap_c.ocp.acados.utils.create_solver import create_forward_backward_batch_solvers
from leap_c.ocp.acados.utils.prepare_solver import prepare_batch_solver_for_backward
from leap_c.ocp.acados.utils.solve import solve_with_retry


N_BATCH_MAX = 256
NUM_THREADS_BATCH_SOLVER = 4


@dataclass
class AcadosDiffMpcCtx:
    """Context for differentiable MPC with acados.

    This context holds the results of the forward pass, including the solution
    iterate, solver status, log, and solver input. This information is needed
    for the backward pass and to calculate the sensitivities. It also contains
    fields for caching the sensitivity calculations.
    """

    iterate: AcadosOcpFlattenedBatchIterate
    status: np.ndarray
    log: dict[str, float] | None
    solver_input: AcadosOcpSolverInput

    # backward pass
    needs_input_grad: list[bool] | None = None

    # sensitivity fields
    du0_dp_global: np.ndarray | None = None
    du0_dx0: np.ndarray | None = None
    dvalue_du0: np.ndarray | None = None
    dvalue_dx0: np.ndarray | None = None
    dx_dp_global: np.ndarray | None = None
    du_dp_global: np.ndarray | None = None
    dvalue_dp_global: np.ndarray | None = None


def collate_acados_diff_mpc_ctx(
    batch: Sequence[AcadosDiffMpcCtx],
    collate_fn_map: dict[str, Callable] | None = None,
) -> AcadosDiffMpcCtx:
    """Collates a batch of AcadosDiffMpcCtx objects into a single object."""
    return AcadosDiffMpcCtx(
        iterate=collate_acados_flattened_batch_iterate_fn(
            [ctx.iterate for ctx in batch]
        ),
        log=None,
        status=np.array([ctx.status for ctx in batch]),
        solver_input=collate_acados_ocp_solver_input(
            [ctx.solver_input for ctx in batch]
        ),
    )


AcadosDiffMpcSensitivityOptions = Literal[
    "du0_dp_global",
    "du0_dx0",
    "dx_dp_global",
    "du_dp_global",
    "dvalue_dp_global",
    "dvalue_du0",
    "dvalue_dx0",
]


class AcadosDiffMpcFunction(DiffFunction):
    """Differentiable MPC based on acados."""

    def __init__(
        self,
        ocp: AcadosOcp,
        initializer: AcadosDiffMpcInitializer | None = None,
        sensitivity_ocp: AcadosOcp | None = None,
        discount_factor: float | None = None,
        export_directory: Path | None = None,
    ) -> None:
        self.ocp = ocp
        self.forward_batch_solver, self.backward_batch_solver = (
            create_forward_backward_batch_solvers(
                ocp=ocp,
                sensitivity_ocp=sensitivity_ocp,
                discount_factor=discount_factor,
                export_directory=export_directory,
                n_batch_max=N_BATCH_MAX,
                num_threads=NUM_THREADS_BATCH_SOLVER,
            )
        )

        if initializer is None:
            self.initializer = ZeroDiffMpcInitializer(ocp)
        else:
            self.initializer = initializer

    def forward(  # type: ignore
        self,
        ctx: AcadosDiffMpcCtx | None,
        x0: np.ndarray,
        u0: np.ndarray | None = None,
        p_global: np.ndarray | None = None,
        p_stagewise: np.ndarray | None = None,
        p_stagewise_sparse_idx: np.ndarray | None = None,
    ) -> tuple[AcadosDiffMpcCtx, np.ndarray, np.ndarray, np.ndarray, np.ndarray]:
        """
        Perform the forward pass by solving the OCP.

        Args:
            ctx: An `AcadosDiffMpcCtx` object for storing context. Defaults to `None`.
            x0: Initial states with shape `(B, x_dim)`.
            u0: Initial actions with shape `(B, u_dim)`. Defaults to `None`.
            p_global: Global parameters shared across all stages,
                shape `(B, p_global_dim)`. Defaults to `None`.
            p_stagewise: Stagewise parameters.
                If `p_stagewise_sparse_idx` is `None`, shape is
                `(B, N+1, p_stagewise_dim)`.
                If `p_stagewise_sparse_idx` is provided, shape is
                `(B, N+1, len(p_stagewise_sparse_idx))`.
            p_stagewise_sparse_idx: Indices for sparsely setting stagewise
                parameters. Shape is `(B, N+1, n_p_stagewise_sparse_idx)`.
        """
        batch_size = x0.shape[0]

        solver_input = AcadosOcpSolverInput(
            x0=x0,
            u0=u0,
            p_global=p_global,
            p_stagewise=p_stagewise,
            p_stagewise_sparse_idx=p_stagewise_sparse_idx,
        )
        ocp_iterate = None if ctx is None else ctx.iterate

        status, log = solve_with_retry(
            self.forward_batch_solver,
            initializer=self.initializer,
            ocp_iterate=ocp_iterate,
            solver_input=solver_input,
        )

        # fetch output
        active_solvers = self.forward_batch_solver.ocp_solvers[:batch_size]
        sol_iterate = self.forward_batch_solver.store_iterate_to_flat_obj(
            n_batch=batch_size
        )
        ctx = AcadosDiffMpcCtx(
            iterate=sol_iterate, log=log, status=status, solver_input=solver_input
        )
        sol_value = np.array([s.get_cost() for s in active_solvers])
        sol_u0 = sol_iterate.u[:, : self.ocp.dims.nu]

        x = sol_iterate.x.reshape(batch_size, self.ocp.dims.N + 1, -1)  # type: ignore
        u = sol_iterate.u.reshape(batch_size, self.ocp.dims.N, -1)  # type: ignore

        return ctx, sol_u0, x, u, sol_value

    def backward(  # type: ignore
        self,
        ctx: AcadosDiffMpcCtx,
        u0_grad: np.ndarray | None,
        x_grad: np.ndarray | None,
        u_grad: np.ndarray | None,
        value_grad: np.ndarray | None,
    ):
        """
        Perform the backward pass via implicit differentiation.

        Args:
            ctx: The `AcadosDiffMpcCtx` object from the forward pass.
            p_global_grad: Gradient with respect to `p_global`.
            p_stagewise_idx_grad: Gradient with respect to
                `p_stagewise_sparse_idx`.
            p_stagewise_grad: Gradient with respect to `p_stagewise`.
        """
        if ctx.needs_input_grad is None:
            return None, None, None, None, None

        prepare_batch_solver_for_backward(
            self.backward_batch_solver, ctx.iterate, ctx.solver_input
        )

        def _adjoint(x_seed, u_seed, with_respect_to: str):
            # backpropagation via the adjoint operator
            if x_seed is None and u_seed is None:
                return None

            # check if x_seed and u_seed are all zeros
            dx_zero = np.all(x_seed == 0) if x_seed is not None else True
            du_zero = np.all(u_seed == 0) if u_seed is not None else True
            if dx_zero and du_zero:
                return None

            # TODO (Jasper): Filter out stages that are not needed.
            x_seed_with_stage = (
                [
<<<<<<< HEAD
                    (stage_idx, x_seed[:, stage_idx][..., None]) #TODO: Remove HVAC Hack
                    for stage_idx in range(0, self.ocp.dims.N + 1)  # type: ignore #TODO: Remove HVAC Hack
=======
                    (stage_idx, x_seed[:, stage_idx][..., None])
                    for stage_idx in range(0, self.ocp.dims.N+1)  # type: ignore
>>>>>>> c04d7119
                ]
                if x_seed is not None and not dx_zero
                else []
            )


            u_seed_with_stage = (
                [
                    (stage_idx, u_seed[:, stage_idx][..., None])
                    for stage_idx in range(self.ocp.dims.N)  # type: ignore
                ]
                if u_seed is not None and not du_zero
                else []
            )
            grad = self.backward_batch_solver.eval_adjoint_solution_sensitivity(
                seed_x=x_seed_with_stage,
                seed_u=u_seed_with_stage,
                with_respect_to=with_respect_to,
                sanity_checks=True,
            )[:, 0]

            return grad

        def _jacobian(output_grad, field_name: AcadosDiffMpcSensitivityOptions):
            if output_grad is None or np.all(output_grad == 0):
                return None

            if output_grad.ndim == 1:
                return np.einsum(
                    "bj,b->bj", self.sensitivity(ctx, field_name), output_grad
                )

            return np.einsum(
                "bij,bi->bj", self.sensitivity(ctx, field_name), output_grad
            )

        def _safe_sum(*args):
            filtered_args = [a for a in args if a is not None]
            if not filtered_args:
                return None
            return np.sum(filtered_args, axis=0)

        if ctx.needs_input_grad[1]:
            grad_x0 = _safe_sum(
                _jacobian(value_grad, "dvalue_dx0"),
                _jacobian(u0_grad, "du0_dx0"),
            )
        else:
            grad_x0 = None

        if ctx.needs_input_grad[2]:
            grad_u0 = _jacobian(value_grad, "dvalue_du0")
        else:
            grad_u0 = None

        if ctx.needs_input_grad[3]:
            grad_p_global = _safe_sum(
                _jacobian(value_grad, "dvalue_dp_global"),
                _jacobian(u0_grad, "du0_dp_global"),
                _adjoint(x_grad, u_grad, with_respect_to="p_global"),
            )
        else:
            grad_p_global = None

        return grad_x0, grad_u0, grad_p_global, None, None

    def sensitivity(
        self, ctx: AcadosDiffMpcCtx, field_name: AcadosDiffMpcSensitivityOptions
    ) -> np.ndarray:
        """
        Calculate a specific sensitivity field for a context.

        The `sensitivity` method retrieves a specific sensitivity field from the
        context object, or recalculates it if not already present.

        Args:
            ctx: The ctx object generated by the forward pass.
            field_name: The name of the sensitivity field to retrieve.
        """
        # check if already calculated
        if getattr(ctx, field_name) is not None:
            return getattr(ctx, field_name)

        prepare_batch_solver_for_backward(
            self.backward_batch_solver, ctx.iterate, ctx.solver_input
        )

        sens = None
        batch_size = ctx.solver_input.batch_size
        active_solvers = self.backward_batch_solver.ocp_solvers[:batch_size]

        if field_name == "du0_dp_global":
            single_seed = np.eye(self.ocp.dims.nu)  # type: ignore
            seed_vec = np.repeat(single_seed[None, :, :], batch_size, axis=0)
            sens = self.backward_batch_solver.eval_adjoint_solution_sensitivity(
                seed_x=[],
                seed_u=[(0, seed_vec)],
                with_respect_to="p_global",
                sanity_checks=True,
            )
        elif field_name == "dx_dp_global":
            single_seed = np.eye(self.ocp.dims.nx)  # type: ignore
            seed_vec = np.repeat(single_seed[None, :, :], batch_size, axis=0)
            seed_x = [(stage_idx, seed_vec) for stage_idx in range(self.ocp.dims.N + 1)]  # type: ignore
            sens = self.backward_batch_solver.eval_adjoint_solution_sensitivity(
                seed_x=seed_x,
                seed_u=[],
                with_respect_to="p_global",
                sanity_checks=True,
            )
        elif field_name == "du_dp_global":
            single_seed = np.eye(self.ocp.dims.nu)  # type: ignore
            seed_vec = np.repeat(single_seed[None, :, :], batch_size, axis=0)
            seed_u = [(stage_idx, seed_vec) for stage_idx in range(self.ocp.dims.N)]  # type: ignore
            sens = self.backward_batch_solver.eval_adjoint_solution_sensitivity(
                seed_x=[],
                seed_u=seed_u,
                with_respect_to="p_global",
                sanity_checks=True,
            )
        elif field_name == "du0_dx0":
            sens = np.array(
                [
                    s.eval_solution_sensitivity(
                        stages=0,
                        with_respect_to="initial_state",
                        return_sens_u=True,
                        return_sens_x=False,
                    )["sens_u"]
                    for s in active_solvers
                ]
            )
        elif field_name in ["dvalue_dp_global", "dvalue_dx0", "dvalue_du0"]:
            with_respect_to = {
                "dvalue_dp_global": "p_global",
                "dvalue_dx0": "initial_state",
                "dvalue_du0": "initial_control",
            }[field_name]
            sens = np.array(
                [
                    s.eval_and_get_optimal_value_gradient(with_respect_to)
                    for s in active_solvers
                ]
            )
        else:
            raise ValueError

        setattr(ctx, field_name, sens)

        return sens<|MERGE_RESOLUTION|>--- conflicted
+++ resolved
@@ -202,21 +202,17 @@
                 return None
 
             # check if x_seed and u_seed are all zeros
+            # TODO (Jasper): Optimize this such that we also
+            #   filter out individual stages
             dx_zero = np.all(x_seed == 0) if x_seed is not None else True
             du_zero = np.all(u_seed == 0) if u_seed is not None else True
             if dx_zero and du_zero:
                 return None
 
-            # TODO (Jasper): Filter out stages that are not needed.
             x_seed_with_stage = (
                 [
-<<<<<<< HEAD
-                    (stage_idx, x_seed[:, stage_idx][..., None]) #TODO: Remove HVAC Hack
-                    for stage_idx in range(0, self.ocp.dims.N + 1)  # type: ignore #TODO: Remove HVAC Hack
-=======
                     (stage_idx, x_seed[:, stage_idx][..., None])
-                    for stage_idx in range(0, self.ocp.dims.N+1)  # type: ignore
->>>>>>> c04d7119
+                    for stage_idx in range(0, self.ocp.dims.N + 1)  # type: ignore
                 ]
                 if x_seed is not None and not dx_zero
                 else []
