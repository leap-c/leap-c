from abc import ABC
from copy import deepcopy
from dataclasses import fields
from enum import IntEnum
from functools import cached_property
from pathlib import Path
from typing import Any, Callable, List, NamedTuple

import casadi as ca
import numpy as np
import torch
from acados_template import AcadosOcp, AcadosOcpBatchSolver, AcadosOcpSolver
from acados_template.acados_multiphase_ocp import AcadosMultiphaseOcp
from acados_template.acados_ocp_iterate import (
    AcadosOcpFlattenedBatchIterate,
    AcadosOcpFlattenedIterate,
    AcadosOcpIterate,
)

from leap_c.utils import (
    AcadosFileManager,
    SX_to_labels,
    set_standard_sensitivity_options,
)


class AcadosStatus(IntEnum):
    ACADOS_SUCCESS = 0
    ACADOS_NAN_DETECTED = 1
    ACADOS_MAXITER = 2
    ACADOS_MINSTEP = 3
    ACADOS_QP_FAILURE = 4
    ACADOS_READY = 5
    ACADOS_UNBOUNDED = 6
    ACADOS_TIMEOUT = 7


class MpcParameter(NamedTuple):
    """
    A named tuple to store the parameters of the MPC planner.
    NOTE: If the non-sensitivity solver is using something else than EXTERNAL cost, like LLS cost, then
    only the first few entries of the here given p_global is set (such that its shape matches the shape of the default p_global
    in that solver). This is due to the fact that "unused" (wrt. casadi expressions) p_global entries are currently not allowed in the solver.

    Attributes:
        p_global: The part of p_global that should be learned in shape (n_p_global_learnable, ) or (B, n_p_global_learnable).
        p_stagewise: The stagewise parameters in shape
            (N+1, p_stagewise_dim) or (N+1, len(p_stagewise_sparse_idx)) if the next field is set or
            (B, N+1, p_stagewise_dim) or (B, N+1, len(p_stagewise_sparse_idx)) if the next field is set.
            If a multi-phase MPC is used this is a list containing the above arrays for the respective phases.
        p_stagewise_sparse_idx: If not None, stagewise parameters are set in a sparse manner, using these indices.
            The indices are in shape (N+1, n_p_stagewise_sparse_idx) or (B, N+1, n_p_stagewise_sparse_idx).
            If a multi-phase MPC is used this is a list containing the above arrays for the respective phases.
        p_W: The weights for the least squares cost formulation in shape (N, n_x+n_u, n_x+n_u) or (B, N, n_x+n_u, n_x+n_u).
        p_yref: The reference for the least squares cost formulation in shape (N, n_x+n_u) or (B, N, n_x+n_u).
        p_W_e: The weights for the least squares cost formulation in the terminal stage in shape (n_x, n_x) or (B, n_x, n_x).
        p_yref_e: The reference for the least squares cost formulation in the terminal stage in shape (n_x,) or (B, n_x).
    """

    p_global: np.ndarray | None = None
    p_stagewise: List[np.ndarray] | np.ndarray | None = None
    p_stagewise_sparse_idx: List[np.ndarray] | np.ndarray | None = None

    # Only used in least squares cost formulations
    p_W: np.ndarray | None = None
    p_yref: np.ndarray | None = None
    p_W_e: np.ndarray | None = None
    p_yref_e: np.ndarray | None = None

    def is_batched(self) -> bool:
        """The empty MpcParameter counts as non-batched."""
        if self.p_global is not None:
            return self.p_global.ndim == 2
        elif self.p_stagewise is not None:
            return self.p_stagewise[0].ndim == 3
        elif self.p_W is not None:
            return self.p_W.ndim == 4
        elif self.p_yref is not None:
            return self.p_yref.ndim == 3
        elif self.p_W_e is not None:
            return self.p_W_e.ndim == 3
        elif self.p_yref_e is not None:
            return self.p_yref_e.ndim == 2
        else:
            return False

    def get_sample(self, i: int) -> "MpcParameter":
        """Get the sample at index i from the batch."""
        if not self.is_batched():
            raise ValueError("Cannot sample from non-batched MpcParameter.")
        p_global = self.p_global[i] if self.p_global is not None else None
        p_stagewise = self.p_stagewise[i] if self.p_stagewise is not None else None
        p_stagewise_sparse_idx = (
            self.p_stagewise_sparse_idx[i]
            if self.p_stagewise_sparse_idx is not None
            else None
        )
        p_W = self.p_W[i] if self.p_W is not None else None
        p_yref = self.p_yref[i] if self.p_yref is not None else None
        p_W_e = self.p_W_e[i] if self.p_W_e is not None else None
        p_yref_e = self.p_yref_e[i] if self.p_yref_e is not None else None

        return MpcParameter(
            p_global=p_global,
            p_stagewise=p_stagewise,
            p_stagewise_sparse_idx=p_stagewise_sparse_idx,
            p_W=p_W,
            p_yref=p_yref,
            p_W_e=p_W_e,
            p_yref_e=p_yref_e,
        )

    def ensure_float64(self) -> "MpcParameter":
        def convert(k, v):
            if k not in ["p_stagewise_sparse_idx"]:
                return v.astype(np.float64) if v is not None else None
            return v

        kw = {k: convert(k, v) for k, v in self._asdict().items()}

        return MpcParameter(**kw)


MpcSingleState = AcadosOcpIterate | AcadosOcpFlattenedIterate
MpcBatchedState = list[AcadosOcpIterate] | AcadosOcpFlattenedBatchIterate


class MpcInput(NamedTuple):
    """
    A named tuple to store the input of the MPC planner.

    Attributes:
        x0: The initial states in shape (B, x_dim) or (x_dim, ).
        u0: The initial actions in shape (B, u_dim) or (u_dim, ).
        parameters: The parameters of the MPC planner.
    """

    x0: np.ndarray
    u0: np.ndarray | None = None
    parameters: MpcParameter | None = None

    def is_batched(self) -> bool:
        return self.x0.ndim == 2

    def get_sample(self, i: int) -> "MpcInput":
        """Get the sample at index i from the batch."""
        if not self.is_batched():
            raise ValueError("Cannot sample from non-batched MPCInput.")
        x0 = self.x0[i]
        u0 = self.u0[i] if self.u0 is not None else None
        parameters = (
            self.parameters.get_sample(i) if self.parameters is not None else None
        )
        return MpcInput(x0=x0, u0=u0, parameters=parameters)


class MpcOutput(NamedTuple):
    """
    A named tuple to store the solution of the MPC planner.

    Attributes:
        status: The status of the solver.
        u0: The first optimal action.
        Q: The state-action value function.
        V: The value function.
        dvalue_du0: The sensitivity of the value function with respect to the initial action.
        dvalue_dp_global: The sensitivity of the value function with respect to the global parameters.
        du0_dp_global: The sensitivity of the initial action with respect to the global parameters.
        du0_dx0: The sensitivity of the initial action with respect to the initial state.
    """

    status: np.ndarray | torch.Tensor | None = None  # (B, ) or (1, )
    u0: np.ndarray | torch.Tensor | None = None  # (B, u_dim) or (u_dim, )
    Q: np.ndarray | torch.Tensor | None = None  # (B, ) or (1, )
    V: np.ndarray | torch.Tensor | None = None  # (B, ) or (1, )
    dvalue_dx0: np.ndarray | None = None  # (B, x_dim) or (x_dim, )
    dvalue_du0: np.ndarray | None = None  # (B, u_dim) or (u_dim, )
    dvalue_dp_global: np.ndarray | None = None  # (B, p_dim) or (p_dim, )
    du0_dp_global: np.ndarray | None = None  # (B, udim, p_dim) or (udim, p_dim)
    du0_dx0: np.ndarray | None = None  # (B, u_dim, x_dim) or (u_dim, x_dim)


def set_ocp_solver_mpc_params(
    ocp_solver: AcadosOcpSolver | AcadosOcpBatchSolver,
    mpc_parameter: MpcParameter | None,
) -> None:
    if mpc_parameter is None:
        return
    if isinstance(ocp_solver, AcadosOcpSolver):
        if mpc_parameter is not None:
            if mpc_parameter.p_global is not None:
                ocp_solver.set_p_global_and_precompute_dependencies(
                    mpc_parameter.p_global
                )

            if mpc_parameter.p_stagewise is not None:
                if mpc_parameter.p_stagewise_sparse_idx is not None:
                    for stage, (p, idx) in enumerate(
                        zip(
                            mpc_parameter.p_stagewise,
                            mpc_parameter.p_stagewise_sparse_idx,
                        )
                    ):
                        ocp_solver.set_params_sparse(stage, p, idx)
                else:
                    for stage, p in enumerate(mpc_parameter.p_stagewise):
                        ocp_solver.set(stage, "p", p)
            if mpc_parameter.p_W is not None:
                for stage, W in enumerate(mpc_parameter.p_W):
                    ocp_solver.cost_set(stage, "W", W)
            if mpc_parameter.p_yref is not None:
                for stage, yref in enumerate(mpc_parameter.p_yref):
                    ocp_solver.cost_set(stage, "yref", yref)
            if mpc_parameter.p_W_e is not None:
                ocp_solver.cost_set(ocp_solver.N, "W", mpc_parameter.p_W_e)
            if mpc_parameter.p_yref_e is not None:
                ocp_solver.cost_set(ocp_solver.N, "yref", mpc_parameter.p_yref_e)
    elif isinstance(ocp_solver, AcadosOcpBatchSolver):
        for i, single_solver in enumerate(ocp_solver.ocp_solvers):
            set_ocp_solver_mpc_params(single_solver, mpc_parameter.get_sample(i))
    else:
        raise ValueError(
            f"expected AcadosOcpSolver or AcadosOcpBatchSolver, but got {type(ocp_solver)}."
        )


def set_ocp_solver_iterate(
    ocp_solver: AcadosOcpSolver | AcadosOcpBatchSolver,
    ocp_iterate: MpcSingleState | MpcBatchedState | None,
) -> None:
    if ocp_iterate is None:
        return
    if isinstance(ocp_solver, AcadosOcpSolver):
        if isinstance(ocp_iterate, AcadosOcpIterate):
            ocp_solver.load_iterate_from_obj(ocp_iterate)
        elif isinstance(ocp_iterate, AcadosOcpFlattenedIterate):
            ocp_solver.load_iterate_from_flat_obj(ocp_iterate)
        elif ocp_iterate is not None:
            raise ValueError(
                f"Expected AcadosOcpIterate or AcadosOcpFlattenedIterate for an AcadosOcpSolver, got {type(ocp_iterate)}."
            )

    elif isinstance(ocp_solver, AcadosOcpBatchSolver):
        if isinstance(ocp_iterate, AcadosOcpFlattenedBatchIterate):
            ocp_solver.load_iterate_from_flat_obj(ocp_iterate)
        elif isinstance(ocp_iterate, list):
            for i, ocp_iterate in enumerate(ocp_iterate):
                ocp_solver.ocp_solvers[i].load_iterate_from_obj(ocp_iterate)
        elif ocp_iterate is not None:
            raise ValueError(
                f"Expected AcadosOcpFlattenedBatchIterate or list of AcadosOcpIterates for an AcadosOcpBatchSolver, got {type(ocp_iterate)}."
            )
    else:
        raise ValueError(
            f"expected AcadosOcpSolver or AcadosOcpBatchSolver, got {type(ocp_solver)}."
        )


def set_ocp_solver_initial_condition(
    ocp_solver: AcadosOcpSolver | AcadosOcpBatchSolver,
    mpc_input: MpcInput,
    throw_error_if_u0_is_outside_ocp_bounds: bool,
) -> None:
    if isinstance(ocp_solver, AcadosOcpSolver):
        x0 = mpc_input.x0
        ocp_solver.set(0, "x", x0)
        ocp_solver.constraints_set(0, "lbx", x0)
        ocp_solver.constraints_set(0, "ubx", x0)
        if mpc_input.u0 is not None:
            u0 = mpc_input.u0
            ocp_solver.set(0, "u", u0)
            if throw_error_if_u0_is_outside_ocp_bounds:
                constr = (
                    ocp_solver.acados_ocp.constraints[0]
                    if isinstance(ocp_solver.acados_ocp, AcadosMultiphaseOcp)
                    else ocp_solver.acados_ocp.constraints
                )
                if constr.lbu.size != 0 and np.any(u0 < constr.lbu):
                    raise ValueError(
                        "You are about to set an initial control that is below the defined lower bound."
                    )
                elif constr.ubu.size != 0 and np.any(u0 > constr.ubu):
                    raise ValueError(
                        "You are about to set an initial control that is above the defined upper bound."
                    )
            ocp_solver.constraints_set(0, "lbu", u0)
            ocp_solver.constraints_set(0, "ubu", u0)

    elif isinstance(ocp_solver, AcadosOcpBatchSolver):
        for i, ocp in enumerate(ocp_solver.ocp_solvers):
            set_ocp_solver_initial_condition(
                ocp,
                mpc_input.get_sample(i),
                throw_error_if_u0_is_outside_ocp_bounds=throw_error_if_u0_is_outside_ocp_bounds,
            )

    else:
        raise ValueError(
            f"expected AcadosOcpSolver or AcadosOcpBatchSolver, got {type(ocp_solver)}."
        )


def initialize_ocp_solver(
    ocp_solver: AcadosOcpSolver | AcadosOcpBatchSolver,
    mpc_input: MpcInput,
    ocp_iterate: MpcSingleState | MpcBatchedState | None,
    set_params: bool = True,
    throw_error_if_u0_is_outside_ocp_bounds: bool = True,
) -> None:
    """Initializes the fields of the OCP (batch) solver with the given values.

    Args:
        ocp_solver: The OCP (batch) solver to initialize.
        mpc_input: The MPCInput containing the parameters to set in the OCP (batch) solver
            and the state and possibly control that will be used for the initial conditions.
        ocp_iterate: The iterate of the solver to use as initialization.
        set_params: Whether to set the MPC parameters of the OCP (batch) solver.
        throw_error_if_u0_is_outside_ocp_bounds: If True, an error will be thrown when given an u0 in mpc_input that
            is outside the box constraints defined in the cop
    """
    set_ocp_solver_iterate(ocp_solver, ocp_iterate)
    if set_params:
        set_ocp_solver_mpc_params(ocp_solver, mpc_input.parameters)
    # Set the initial conditions after setting the iterate, in case the given iterate contains a different value
    set_ocp_solver_initial_condition(
        ocp_solver,
        mpc_input,
        throw_error_if_u0_is_outside_ocp_bounds=throw_error_if_u0_is_outside_ocp_bounds,
    )


def unset_ocp_solver_initial_control_constraints(
    ocp_solver: AcadosOcpSolver | AcadosOcpBatchSolver,
) -> None:
    """Unset the initial control constraints of the OCP (batch) solver."""

    if isinstance(ocp_solver, AcadosOcpSolver):
        ocp_solver.constraints_set(0, "lbu", ocp_solver.acados_ocp.constraints.lbu)  # type: ignore
        ocp_solver.constraints_set(0, "ubu", ocp_solver.acados_ocp.constraints.ubu)  # type: ignore

    elif isinstance(ocp_solver, AcadosOcpBatchSolver):
        for ocp_solver in ocp_solver.ocp_solvers:
            unset_ocp_solver_initial_control_constraints(ocp_solver)

    else:
        raise ValueError(
            f"expected AcadosOcpSolver or AcadosOcpBatchSolver, got {type(ocp_solver)}."
        )


def set_ocp_solver_to_default(
    ocp_solver: AcadosOcpSolver | AcadosOcpBatchSolver,
    default_mpc_parameters: MpcParameter,
    unset_u0: bool,
) -> None:
    """Resets the OCP (batch) solver to remove any "state" to be carried over in the next call.
    Since the init function or a given iterate is being used to override the state of the solver anyways,
    we don't need to call ocp_solver.reset().
    This entails:
<<<<<<< HEAD
    - Setting the parameters to the default values (since the default is consistent over the batch, the given MpcParameter must not be batched).
=======
    - Setting the parameters to the default values (since the default is consistent over the batch, the given MPCParameter must not be batched).
>>>>>>> 2c8ab2a3
    - Unsetting the initial control constraints if they were set.
    """
    if isinstance(ocp_solver, AcadosOcpSolver):
        if unset_u0:
            unset_ocp_solver_initial_control_constraints(ocp_solver)
        set_ocp_solver_mpc_params(ocp_solver, default_mpc_parameters)

    elif isinstance(ocp_solver, AcadosOcpBatchSolver):
        for ocp_solver in ocp_solver.ocp_solvers:
            set_ocp_solver_to_default(ocp_solver, default_mpc_parameters, unset_u0)

    else:
        raise ValueError(
            f"expected AcadosOcpSolver or AcadosOcpBatchSolver, got {type(ocp_solver)}."
        )


def set_discount_factor(
    ocp_solver: AcadosOcpSolver | AcadosOcpBatchSolver, discount_factor: float
) -> None:
    if isinstance(ocp_solver, AcadosOcpSolver):
        for stage in range(ocp_solver.acados_ocp.solver_options.N_horizon + 1):  # type: ignore
            ocp_solver.cost_set(stage, "scaling", discount_factor**stage)

    elif isinstance(ocp_solver, AcadosOcpBatchSolver):
        for ocp_solver in ocp_solver.ocp_solvers:
            set_discount_factor(ocp_solver, discount_factor)

    else:
        raise ValueError(
            f"expected AcadosOcpSolver or AcadosOcpBatchSolver, got {type(ocp_solver)}."
        )


def _solve_shared(
    solver: AcadosOcpSolver | AcadosOcpBatchSolver,
    sensitivity_solver: AcadosOcpSolver | AcadosOcpBatchSolver | None,
    mpc_input: MpcInput,
    mpc_state: MpcSingleState | MpcBatchedState | None,
    backup_fn: Callable[[MpcInput], MpcSingleState | MpcBatchedState] | None,
    throw_error_if_u0_is_outside_ocp_bounds: bool = True,
) -> dict[str, Any]:
    # Use the backup function to get an iterate in the first solve already, if no iterate is given.
    # Else no iterate is used, which means the iterate of the resetted solver is used (i.e. all iterates are set to 0).
    if mpc_state is None and backup_fn is not None:
        iterate = backup_fn(mpc_input)  # type:ignore
    else:
        iterate = mpc_state
    initialize_ocp_solver(
        ocp_solver=solver,
        mpc_input=mpc_input,
        ocp_iterate=iterate,
        throw_error_if_u0_is_outside_ocp_bounds=throw_error_if_u0_is_outside_ocp_bounds,
    )
    solver.solve()

    solve_stats = dict()

    if isinstance(solver, AcadosOcpSolver):
        solve_stats["sqp_iter"] = solver.get_stats("sqp_iter")
        solve_stats["qp_iter"] = solver.get_stats("qp_iter").sum()  # type:ignore
        solve_stats["time_tot"] = solver.get_stats("time_tot")
        if backup_fn is not None and iterate is not None and solver.status != 0:
            first_solve_status = solver.status
            # Reattempt with backup
            initialize_ocp_solver(
                ocp_solver=solver,
                mpc_input=mpc_input,
                ocp_iterate=backup_fn(mpc_input),  # type:ignore
                set_params=False,
                throw_error_if_u0_is_outside_ocp_bounds=throw_error_if_u0_is_outside_ocp_bounds,
            )
            solver.solve()
            solve_stats["sqp_iter"] += solver.get_stats("sqp_iter")
            solve_stats["qp_iter"] += solver.get_stats("qp_iter").sum()  # type:ignore
            solve_stats["time_tot"] += solver.get_stats("time_tot")
            for status_enum in AcadosStatus:
                solve_stats[f"first_solve_status_{status_enum.name.lower()}"] = int(
                    first_solve_status == status_enum.value
                )

        status = solver.status
        for status_enum in AcadosStatus:
            solve_stats[f"status_{status_enum.name.lower()}"] = int(
                status == status_enum.value
            )

    elif isinstance(solver, AcadosOcpBatchSolver):
        first_solve_status_batch = []
        sqp_iter_batch = []
        qp_iter_batch = []
        time_tot_batch = []
        any_failed = False
        for i, ocp_solver in enumerate(solver.ocp_solvers):
            status = ocp_solver.status
            first_solve_status_batch.append(status)
            sqp_iter_batch.append(ocp_solver.get_stats("sqp_iter"))
            qp_iter_batch.append(ocp_solver.get_stats("qp_iter").sum())  # type:ignore
            time_tot_batch.append(ocp_solver.get_stats("time_tot"))
            if status != 0:
                any_failed = True

        if (
            any_failed and backup_fn is not None and iterate is not None
        ):  # Reattempt with backup
            for i, ocp_solver in enumerate(solver.ocp_solvers):
                if first_solve_status_batch[i] != 0:
                    single_input = mpc_input.get_sample(i)
                    initialize_ocp_solver(
                        ocp_solver=ocp_solver,
                        mpc_input=single_input,
                        ocp_iterate=backup_fn(single_input),  # type:ignore
                        set_params=False,
                        throw_error_if_u0_is_outside_ocp_bounds=throw_error_if_u0_is_outside_ocp_bounds,
                    )
            solver.solve()
            for i, ocp_solver in enumerate(solver.ocp_solvers):
                if first_solve_status_batch[i] == 0:
                    # Only update the stats if a resolve was attempted
                    continue
                sqp_iter_batch[i] += ocp_solver.get_stats("sqp_iter")
                qp_iter_batch[i] += ocp_solver.get_stats("qp_iter").sum()  # type:ignore
                time_tot_batch[i] += ocp_solver.get_stats("time_tot")
            solve_stats["solved_by_reattempt"] = int(
                (first_solve_status_batch != AcadosStatus.ACADOS_SUCCESS.value)
            ) - int(status != AcadosStatus.ACADOS_SUCCESS.value)

            # report each status individually
            first_solve_status_batch = np.array(first_solve_status_batch)
            for i, status_enum in enumerate(AcadosStatus):
                solve_stats[f"first_solve_status_{status_enum.name.lower()}"] = int(
                    (first_solve_status_batch == status_enum.value).sum()
                )
            status = np.array([ocp_solver.status for ocp_solver in solver.ocp_solvers])
            solve_stats["solved_by_reattempt"] = int(
                (first_solve_status_batch != AcadosStatus.ACADOS_SUCCESS.value).sum()
                - (status != AcadosStatus.ACADOS_SUCCESS.value).sum()
            )
        else:
            status = np.array(first_solve_status_batch)

        for i, status_enum in enumerate(AcadosStatus):
            solve_stats[f"status_{status_enum.name.lower()}"] = int(
                (status == status_enum.value).sum()
            )

        solve_stats["avg_sqp_iter"] = sum(sqp_iter_batch) / len(sqp_iter_batch)
        solve_stats["avg_qp_iter"] = sum(qp_iter_batch) / len(qp_iter_batch)
        solve_stats["avg_time_tot"] = sum(time_tot_batch) / len(time_tot_batch)
        solve_stats["max_sqp_iter"] = max(sqp_iter_batch)
        solve_stats["max_qp_iter"] = max(qp_iter_batch)
        solve_stats["max_time_tot"] = max(time_tot_batch)
        solve_stats["min_sqp_iter"] = min(sqp_iter_batch)
        solve_stats["min_qp_iter"] = min(qp_iter_batch)
        solve_stats["min_time_tot"] = min(time_tot_batch)
    else:
        raise ValueError(
            f"expected AcadosOcpSolver or AcadosOcpBatchSolver, got {type(solver)}."
        )

    if sensitivity_solver is not None:
        # Mask LS-parameters
        if mpc_input.parameters is not None:
            sens_input = MpcInput(
                x0=mpc_input.x0,
                u0=mpc_input.u0,
                parameters=MpcParameter(
                    p_global=mpc_input.parameters.p_global,
                    p_stagewise=mpc_input.parameters.p_stagewise,
                    p_stagewise_sparse_idx=mpc_input.parameters.p_stagewise_sparse_idx,
                ),
            )
        else:
            sens_input = mpc_input
        initialize_ocp_solver(
            ocp_solver=sensitivity_solver,
            mpc_input=sens_input,
            ocp_iterate=solver.store_iterate_to_flat_obj(),
            throw_error_if_u0_is_outside_ocp_bounds=throw_error_if_u0_is_outside_ocp_bounds,
        )
        sensitivity_solver.setup_qp_matrices_and_factorize()
    return solve_stats


def turn_on_warmstart(acados_ocp: AcadosOcp):
    if not (
        acados_ocp.solver_options.qp_solver_warm_start
        and acados_ocp.solver_options.nlp_solver_warm_start_first_qp
        and acados_ocp.solver_options.nlp_solver_warm_start_first_qp_from_nlp
    ):
        print(
            "WARNING: Warmstart is not enabled. We will enable it for our initialization strategies to work properly."
        )
    acados_ocp.solver_options.qp_solver_warm_start = 0
    acados_ocp.solver_options.nlp_solver_warm_start_first_qp = True
    acados_ocp.solver_options.nlp_solver_warm_start_first_qp_from_nlp = True


def create_zero_init_state_fn(
    solver: AcadosOcpSolver,
) -> Callable[[MpcInput], MpcSingleState | MpcBatchedState]:
    """Create a function that initializes the solver iterate with zeros.

    Args:
        solver: The solver to initialize.

    Returns:
        The function that initializes the solver iterate with zeros.
    """
    iterate = solver.store_iterate_to_flat_obj()

    # overwrite the iterate with zeros
    for f in fields(iterate):
        n = f.name
        setattr(iterate, n, np.zeros_like(getattr(iterate, n)))  # type: ignore

    def init_state_fn(mpc_input: MpcInput) -> MpcSingleState | MpcBatchedState:
        # TODO (batch_rules): This should be updated if we switch to only batch solvers.

        if not mpc_input.is_batched():
            return deepcopy(iterate)

        batch_size = len(mpc_input.x0)
        kw = {}

        for f in fields(iterate):
            n = f.name
            kw[n] = np.tile(getattr(iterate, n), (batch_size, 1))

        return AcadosOcpFlattenedBatchIterate(**kw, N_batch=batch_size)

    return init_state_fn


class Mpc(ABC):
    """Mpc abstract base class."""

    def __init__(
        self,
        ocp: AcadosOcp,
        ocp_sensitivity: AcadosOcp | None = None,
        discount_factor: float | None = None,
        init_state_fn: (
            Callable[[MpcInput], MpcSingleState | MpcBatchedState] | None
        ) = None,
        n_batch: int = 256,
        export_directory: Path | None = None,
        export_directory_sensitivity: Path | None = None,
        throw_error_if_u0_is_outside_ocp_bounds: bool = True,
    ):
        """
        Initialize the MPC object.

        Args:
            ocp: Optimal control problem.
            ocp_sensitivity: The optimal control problem formulation to use for sensitivities.
                If None, the sensitivity problem is derived from the ocp, however only the EXTERNAL cost type is allowed then.
                For an example of how to set up other cost types refer, e.g., to examples/pendulum_on_cart.py .
            discount_factor: Discount factor. If None, acados default cost scaling is used, i.e. dt for intermediate stages, 1 for terminal stage.
            init_state_fn: Function to use as default iterate initialization for the solver. If None, the solver iterate is initialized with zeros.
            n_batch: Number of batched solvers to use.
            export_directory: Directory to export the generated code.
            export_directory_sensitivity: Directory to export the generated
                code for the sensitivity problem.
            throw_error_if_u0_is_outside_ocp_bounds: If True, an error will be thrown when given an u0 in mpc_input that
                is outside the box constraints defined in the ocp.
        """
        self.ocp = ocp

        if ocp_sensitivity is None:
            # setup OCP for sensitivity solver
            if (
                ocp.cost.cost_type != "EXTERNAL"
                or ocp.cost.cost_type_0 != "EXTERNAL"
                or ocp.cost.cost_type_e != "EXTERNAL"
            ):
                raise ValueError(
                    "Automatic derivation of sensitivity problem is only supported for EXTERNAL cost types."
                )
            self.ocp_sensitivity = deepcopy(ocp)
            set_standard_sensitivity_options(self.ocp_sensitivity)
        else:
            self.ocp_sensitivity = ocp_sensitivity

        turn_on_warmstart(self.ocp)
        # turn_on_warmstart(self.ocp_sensitivity)

        # path management
        self.afm = AcadosFileManager(export_directory)
        self.afm_batch = AcadosFileManager(export_directory)
        self.afm_sens = AcadosFileManager(export_directory_sensitivity)
        self.afm_sens_batch = AcadosFileManager(export_directory_sensitivity)

        self._discount_factor = discount_factor
        if init_state_fn is None:
            self.init_state_fn = create_zero_init_state_fn(self.ocp_solver)
        else:
            self.init_state_fn = init_state_fn

        self.param_labels = SX_to_labels(self.ocp.model.p_global)

        # size of solver batch
        self.n_batch: int = n_batch

        self.throw_error_if_u0_is_outside_ocp_bounds = (
            throw_error_if_u0_is_outside_ocp_bounds
        )

        self.last_call_stats: dict = dict()
        self.last_call_state: MpcSingleState | MpcBatchedState

        # constraints and cost functions
        self._h_fn = None
        self._cost_fn = None

    @cached_property
    def ocp_solver(self) -> AcadosOcpSolver:
        solver = self.afm.setup_acados_ocp_solver(self.ocp)

        if self._discount_factor is not None:
            set_discount_factor(solver, self._discount_factor)

        set_ocp_solver_to_default(solver, self.default_full_mpcparameter, unset_u0=True)

        return solver

    @cached_property
    def ocp_sensitivity_solver(self) -> AcadosOcpSolver:
        solver = self.afm_sens.setup_acados_ocp_solver(self.ocp_sensitivity)

        if self._discount_factor is not None:
            set_discount_factor(solver, self._discount_factor)

        set_ocp_solver_to_default(solver, self.default_sens_mpcparameter, unset_u0=True)

        return solver

    @cached_property
    def ocp_batch_solver(self) -> AcadosOcpBatchSolver:
        ocp = deepcopy(self.ocp)
        ocp.model.name += "_batch"  # type:ignore

        batch_solver = self.afm_batch.setup_acados_ocp_batch_solver(ocp, self.n_batch)

        if self._discount_factor is not None:
            set_discount_factor(batch_solver, self._discount_factor)
        set_ocp_solver_to_default(
            batch_solver, self.default_full_mpcparameter, unset_u0=True
        )

        return batch_solver

    @cached_property
    def ocp_batch_sensitivity_solver(self) -> AcadosOcpBatchSolver:
        ocp = deepcopy(self.ocp_sensitivity)
        ocp.model.name += "_batch"  # type:ignore

        batch_solver = self.afm_sens_batch.setup_acados_ocp_batch_solver(
            ocp, self.n_batch
        )

        if self._discount_factor is not None:
            set_discount_factor(batch_solver, self._discount_factor)
        set_ocp_solver_to_default(
            batch_solver, self.default_sens_mpcparameter, unset_u0=True
        )

        return batch_solver

    @property
    def p_global_dim(self) -> int:
        """Return the dimension of p_global."""
        return (
            self.default_p_global.shape[0] if self.default_p_global is not None else 0
        )

    @property
    def N(self) -> int:
        return self.ocp.solver_options.N_horizon  # type: ignore

    @cached_property
    def default_p_global(self) -> np.ndarray | None:
        """Return the default p_global."""
        return (
            self.ocp.p_global_values
            if self.is_model_p_legal(self.ocp.model.p_global)
            else None
        )

    @cached_property
    def default_p_stagewise(self) -> np.ndarray | None:
        """Return the default p_stagewise."""
        return (
            np.tile(self.ocp.parameter_values, (self.N + 1, 1))
            if self.is_model_p_legal(self.ocp_sensitivity.model.p)
            else None
        )

    @cached_property
    def default_p_W(self) -> np.ndarray | None:
        """Return the default p_W."""
        return (
            np.tile(self.ocp.cost.W, (self.N, 1, 1))
            if self.is_model_p_legal(self.ocp.cost.W)
            else None
        )

    @cached_property
    def default_p_yref(self) -> np.ndarray | None:
        """Return the default p_yref."""
        return (
            np.tile(self.ocp.cost.yref, (self.N, 1))
            if self.is_model_p_legal(self.ocp.cost.yref)
            else None
        )

    @cached_property
    def default_p_W_e(self) -> np.ndarray | None:
        """Return the default p_W_e."""
        return self.ocp.cost.W_e if self.is_model_p_legal(self.ocp.cost.W_e) else None

    @cached_property
    def default_p_yref_e(self) -> np.ndarray | None:
        """Return the default p_yref_e."""
        return (
            self.ocp.cost.yref_e
            if self.is_model_p_legal(self.ocp.cost.yref_e)
            else None
        )

    @cached_property
    def default_full_mpcparameter(self) -> MpcParameter:
        """Return the full default MpcParameter."""
        return MpcParameter(
            p_global=self.default_p_global,
            p_stagewise=self.default_p_stagewise,
            p_W=self.default_p_W,
            p_yref=self.default_p_yref,
            p_W_e=self.default_p_W_e,
            p_yref_e=self.default_p_yref_e,
        )

    @cached_property
    def default_sens_mpcparameter(self) -> MpcParameter:
        """Return the default MpcParameter for sensitivity solver.
        It does not contain the LS-parameters"""
        return MpcParameter(
            p_global=self.default_p_global,
            p_stagewise=self.default_p_stagewise,
        )

    def is_model_p_legal(self, model_p: Any) -> bool:
        if model_p is None:
            return False
        elif isinstance(model_p, ca.SX):
            return 0 not in model_p.shape
        elif isinstance(model_p, np.ndarray):
            return model_p.size != 0
        elif isinstance(model_p, list) or isinstance(model_p, tuple):
            return len(model_p) != 0
        else:
            raise ValueError(f"Unknown case for model_p, type is {type(model_p)}")

    def state_value(
        self, state: np.ndarray, p_global: np.ndarray | None, sens: bool = False
    ) -> tuple[np.ndarray, np.ndarray | None, np.ndarray]:
        """
        # TODO: Discuss removing this method.

        Compute the value function for the given state.

        Args:
            state: The state for which to compute the value function.

        Returns:
            The value function, dvalue_dp_global if requested, and the status of the computation (whether it succeded, etc.).
        """

        mpc_input = MpcInput(x0=state, parameters=MpcParameter(p_global=p_global))
        mpc_output = self.__call__(mpc_input=mpc_input, dvdp=sens)

        return (
            mpc_output.V,
            mpc_output.dvalue_dp_global,
            mpc_output.status,
        )  # type:ignore

    def state_action_value(
        self,
        state: np.ndarray,
        action: np.ndarray,
        p_global: np.ndarray | None,
        sens: bool = False,
    ) -> tuple[np.ndarray, np.ndarray | None, np.ndarray]:
        """
        # TODO: Discuss removing this method.

        Compute the state-action value function for the given state and action.

        Args:
            state: The state for which to compute the value function.
            action: The action for which to compute the value function.

        Returns:
            The state-action value function, dQ_dp_global if requested, and the status of the computation (whether it succeded, etc.).
        """

        mpc_input = MpcInput(
            x0=state, u0=action, parameters=MpcParameter(p_global=p_global)
        )
        mpc_output = self.__call__(mpc_input=mpc_input, dvdp=sens)

        return (
            mpc_output.Q,
            mpc_output.dvalue_dp_global,
            mpc_output.status,
        )  # type:ignore

    def policy(
        self,
        state: np.ndarray,
        p_global: np.ndarray | None,
        sens: bool = False,
        use_adj_sens: bool = True,
    ) -> tuple[np.ndarray, np.ndarray | None, np.ndarray]:
        """
        # TODO: Discuss removing this method.

        Compute the policy for the given state.

        Args:
            state: The state for which to compute the policy.
            p_global: The global parameters.
            sens: Whether to compute the sensitivity of the policy with respect to the parameters.
            use_adj_sens: Whether to use adjoint sensitivity.

        Returns:
            The policy, du0_dp_global if requested, and the status of the computation (whether it succeded, etc.).
        """

        mpc_input = MpcInput(x0=state, parameters=MpcParameter(p_global=p_global))

        mpc_output = self.__call__(
            mpc_input=mpc_input, dudp=sens, use_adj_sens=use_adj_sens
        )

        return mpc_output.u0, mpc_output.du0_dp_global, mpc_output.status  # type:ignore

    def __call__(
        self,
        mpc_input: MpcInput,
        mpc_state: MpcSingleState | MpcBatchedState | None = None,
        dudx: bool = False,
        dudp: bool = False,
        dvdx: bool = False,
        dvdu: bool = False,
        dvdp: bool = False,
        use_adj_sens: bool = True,
    ) -> MpcOutput:
        """Solve the OCP for the given initial state and parameters.

        If an mpc_state is given and the solver does not converge, the solver does a
        reattempt using the init_state_fn. If the mpc_state is None, the init_state_fn is
        used to initialize the solver.

        Note:
            Information of this call is stored in the public member self.last_call_stats.
            The solution state of this call is stored in the public member 
                self.last_call_state.

        Args:
            mpc_input: The input of the MPC controller.
            mpc_state: The iterate of the solver to use as initialization. If None, the 
                solver is initialized using its init_state_fn.
            dudx: Whether to compute the sensitivity of the action with respect to the
                state.
            dudp: Whether to compute the sensitivity of the action with respect to the
                parameters.
            dvdx: Whether to compute the sensitivity of the value function with respect
                to the state.
            dvdu: Whether to compute the sensitivity of the value function with respect
                to the action.
            dvdp: Whether to compute the sensitivity of the value function with respect
                to the parameters.
            use_adj_sens: Whether to use adjoint sensitivity.

        Returns:
            A collection of outputs from the MPC controller.
        """

        if mpc_input.is_batched() and mpc_input.x0.shape[0] == 1:
            # Jasper (Todo): Quick fix, remove this when automatic proportional batched
            # solving is allowed.
            mpc_input = mpc_input.get_sample(0)
            mpc_output, mpc_state = self._solve(
                mpc_input=mpc_input,
                mpc_state=mpc_state,  # type: ignore
                dudx=dudx,
                dudp=dudp,
                dvdx=dvdx,
                dvdu=dvdu,
                dvdp=dvdp,
                use_adj_sens=use_adj_sens,
            )

            # add the batch dimension back by iterating over the fields
            def add_dim(value):
                if isinstance(value, np.ndarray):
                    return np.array([value])
                return value

            mpc_output = MpcOutput(
                **{k: add_dim(v) for k, v in mpc_output._asdict().items()}
            )

            self.last_call_state = mpc_state
            return mpc_output

        if not mpc_input.is_batched():
            mpc_output, mpc_state = self._solve(
                mpc_input=mpc_input,
                mpc_state=mpc_state,  # type: ignore
                dudx=dudx,
                dudp=dudp,
                dvdx=dvdx,
                dvdu=dvdu,
                dvdp=dvdp,
                use_adj_sens=use_adj_sens,
            )
            self.last_call_state = mpc_state
            return mpc_output

        mpc_output, mpc_state = self._batch_solve(
            mpc_input=mpc_input,
            mpc_state=mpc_state,  # type: ignore
            dudx=dudx,
            dudp=dudp,
            dvdx=dvdx,
            dvdu=dvdu,
            dvdp=dvdp,
            use_adj_sens=use_adj_sens,
        )
        self.last_call_state = mpc_state

        return mpc_output

    def _solve(
        self,
        mpc_input: MpcInput,
        mpc_state: MpcSingleState | None = None,
        dudx: bool = False,
        dudp: bool = False,
        dvdx: bool = False,
        dvdu: bool = False,
        dvdp: bool = False,
        use_adj_sens: bool = True,
    ) -> tuple[MpcOutput, AcadosOcpFlattenedIterate]:
        if mpc_input.u0 is None and dvdu:
            raise ValueError("dvdu is only allowed if u0 is set in the input.")

        use_sensitivity_solver = dudx or dudp or dvdp

        self.last_call_stats = _solve_shared(
            solver=self.ocp_solver,
            sensitivity_solver=(
                self.ocp_sensitivity_solver if use_sensitivity_solver else None
            ),
            mpc_input=mpc_input,
            mpc_state=mpc_state,
            backup_fn=self.init_state_fn,
            throw_error_if_u0_is_outside_ocp_bounds=self.throw_error_if_u0_is_outside_ocp_bounds,
        )

        kw = {}

        kw["status"] = np.array([self.ocp_solver.status])

        kw["u0"] = self.ocp_solver.get(0, "u")

        if mpc_input.u0 is not None:
            kw["Q"] = np.array([self.ocp_solver.get_cost()])
        else:
            kw["V"] = np.array([self.ocp_solver.get_cost()])

        if use_sensitivity_solver:
            if dudx:
                kw["du0_dx0"] = self.ocp_sensitivity_solver.eval_solution_sensitivity(
                    stages=0,
                    with_respect_to="initial_state",
                    return_sens_u=True,
                    return_sens_x=False,
                )["sens_u"]

            if dudp:
                if use_adj_sens:
                    kw["du0_dp_global"] = (
                        self.ocp_sensitivity_solver.eval_adjoint_solution_sensitivity(
                            seed_x=[],
                            seed_u=[
                                (
                                    0,
                                    np.eye(self.ocp.dims.nu),  # type:ignore
                                )
                            ],
                            with_respect_to="p_global",
                            sanity_checks=True,
                        )
                    )
                else:
                    kw["du0_dp_global"] = (
                        self.ocp_sensitivity_solver.eval_solution_sensitivity(
                            stages=0,
                            with_respect_to="p_global",
                            return_sens_u=True,
                            return_sens_x=False,
                        )["sens_u"]
                    )

            if dvdp:
                kw["dvalue_dp_global"] = (
                    self.ocp_sensitivity_solver.eval_and_get_optimal_value_gradient(
                        with_respect_to="p_global"
                    )
                )

        if dvdx:
            kw["dvalue_dx0"] = self.ocp_solver.eval_and_get_optimal_value_gradient(
                with_respect_to="initial_state"
            )

        # NB: Assumes we are evaluating dQdu0 here
        if dvdu:
            kw["dvalue_du0"] = self.ocp_solver.eval_and_get_optimal_value_gradient(
                with_respect_to="initial_control"
            )

        # get mpc state
        flat_iterate = self.ocp_solver.store_iterate_to_flat_obj()

        # Set solvers to default
        unset_u0 = True if mpc_input.u0 is not None else False
        set_ocp_solver_to_default(
            ocp_solver=self.ocp_solver,
            default_mpc_parameters=self.default_full_mpcparameter,
            unset_u0=unset_u0,
        )
        if use_sensitivity_solver:
            set_ocp_solver_to_default(
                ocp_solver=self.ocp_sensitivity_solver,
                default_mpc_parameters=self.default_sens_mpcparameter,
                unset_u0=unset_u0,
            )

        return MpcOutput(**kw), flat_iterate

    def _batch_solve(
        self,
        mpc_input: MpcInput,
        mpc_state: MpcBatchedState | None = None,
        dudx: bool = False,
        dudp: bool = False,
        dvdx: bool = False,
        dvdu: bool = False,
        dvdp: bool = False,
        use_adj_sens: bool = True,
    ) -> tuple[MpcOutput, AcadosOcpFlattenedBatchIterate]:
        if mpc_input.u0 is None and dvdu:
            raise ValueError("dvdu is only allowed if u0 is set in the input.")

        use_sensitivity_solver = dudx or dudp or dvdp

        self.last_call_stats = _solve_shared(
            solver=self.ocp_batch_solver,
            sensitivity_solver=(
                self.ocp_batch_sensitivity_solver if use_sensitivity_solver else None
            ),
            mpc_input=mpc_input,
            mpc_state=mpc_state,
            backup_fn=self.init_state_fn,
            throw_error_if_u0_is_outside_ocp_bounds=self.throw_error_if_u0_is_outside_ocp_bounds,
        )

        kw = {}
        kw["status"] = np.array(
            [ocp_solver.status for ocp_solver in self.ocp_batch_solver.ocp_solvers]
        )

        kw["u0"] = np.array(
            [ocp_solver.get(0, "u") for ocp_solver in self.ocp_batch_solver.ocp_solvers]
        )

        if mpc_input.u0 is not None:
            kw["Q"] = np.array(
                [
                    ocp_solver.get_cost()
                    for ocp_solver in self.ocp_batch_solver.ocp_solvers
                ]
            )
        else:
            kw["V"] = np.array(
                [
                    ocp_solver.get_cost()
                    for ocp_solver in self.ocp_batch_solver.ocp_solvers
                ]
            )

        if use_sensitivity_solver:
            if dudx:
                kw["du0_dx0"] = np.array(
                    [
                        ocp_sensitivity_solver.eval_solution_sensitivity(
                            stages=0,
                            with_respect_to="initial_state",
                            return_sens_u=True,
                            return_sens_x=False,
                        )["sens_u"]
                        for ocp_sensitivity_solver in self.ocp_batch_sensitivity_solver.ocp_solvers
                    ]
                )

            if dudp:
                if use_adj_sens:
                    single_seed = np.eye(self.ocp.dims.nu)
                    seed_vec = np.repeat(
                        single_seed[np.newaxis, :, :], self.n_batch, axis=0
                    )

                    kw["du0_dp_global"] = (
                        self.ocp_batch_sensitivity_solver.eval_adjoint_solution_sensitivity(
                            seed_x=[],
                            seed_u=[(0, seed_vec)],
                            with_respect_to="p_global",
                            sanity_checks=True,
                        )
                    )

                else:
                    kw["du0_dp_global"] = np.array(
                        [
                            ocp_sensitivity_solver.eval_solution_sensitivity(
                                stages=0,
                                with_respect_to="p_global",
                                return_sens_u=True,
                                return_sens_x=False,
                            )["sens_u"]
                            for ocp_sensitivity_solver in self.ocp_batch_sensitivity_solver.ocp_solvers
                        ]
                    ).reshape(
                        self.n_batch, self.ocp.dims.nu, self.p_global_dim
                    )  # type:ignore

                assert kw["du0_dp_global"].shape == (
                    self.n_batch,
                    self.ocp.dims.nu,
                    self.p_global_dim,
                )

            if dvdp:
                kw["dvalue_dp_global"] = np.array(
                    [
                        ocp_sensitivity_solver.eval_and_get_optimal_value_gradient(
                            "p_global"
                        )
                        for ocp_sensitivity_solver in self.ocp_batch_sensitivity_solver.ocp_solvers
                    ]
                )

        if dudx:
            kw["du0_dx0"] = np.array(
                [
                    ocp_solver.eval_solution_sensitivity(
                        stages=0,
                        with_respect_to="initial_state",
                        return_sens_u=True,
                        return_sens_x=False,
                    )["sens_u"]
                    for ocp_solver in self.ocp_batch_sensitivity_solver.ocp_solvers
                ]
            )
        if dvdx:
            kw["dvalue_dx0"] = np.array(
                [
                    solver.eval_and_get_optimal_value_gradient(
                        with_respect_to="initial_state"
                    )
                    for solver in self.ocp_batch_solver.ocp_solvers
                ]
            )
        if dvdu:
            kw["dvalue_du0"] = np.array(
                [
                    solver.eval_and_get_optimal_value_gradient(
                        with_respect_to="initial_control"
                    )
                    for solver in self.ocp_batch_solver.ocp_solvers
                ]
            )

        flat_iterate = self.ocp_batch_solver.store_iterate_to_flat_obj()

        # Set solvers to default
        unset_u0 = True if mpc_input.u0 is not None else False
        set_ocp_solver_to_default(
            ocp_solver=self.ocp_batch_solver,
            default_mpc_parameters=self.default_full_mpcparameter,
            unset_u0=unset_u0,
        )
        if use_sensitivity_solver:
            set_ocp_solver_to_default(
                ocp_solver=self.ocp_batch_sensitivity_solver,
                default_mpc_parameters=self.default_sens_mpcparameter,
                unset_u0=unset_u0,
            )

        return MpcOutput(**kw), flat_iterate

    def last_solve_diagnostics(
        self, ocp_solver: AcadosOcpSolver | AcadosOcpBatchSolver
    ) -> dict | list[dict]:
        """Print statistics for the last solve and collect QP-diagnostics for the solvers.

        Simpler information about the last call is stored in self.last_call_stats.
        """

        if isinstance(ocp_solver, AcadosOcpSolver):
            diagnostics = ocp_solver.qp_diagnostics()
            ocp_solver.print_statistics()
            return diagnostics
        elif isinstance(ocp_solver, AcadosOcpBatchSolver):
            diagnostics = []
            for single_solver in ocp_solver.ocp_solvers:
                diagnostics.append(single_solver.qp_diagnostics())
                single_solver.print_statistics()
            return diagnostics
        else:
            raise ValueError(
                f"Unknown solver type, expected AcadosOcpSolver or AcadosOcpBatchSolver, but got {type(ocp_solver)}."
            )<|MERGE_RESOLUTION|>--- conflicted
+++ resolved
@@ -90,11 +90,7 @@
             raise ValueError("Cannot sample from non-batched MpcParameter.")
         p_global = self.p_global[i] if self.p_global is not None else None
         p_stagewise = self.p_stagewise[i] if self.p_stagewise is not None else None
-        p_stagewise_sparse_idx = (
-            self.p_stagewise_sparse_idx[i]
-            if self.p_stagewise_sparse_idx is not None
-            else None
-        )
+        p_stagewise_sparse_idx = self.p_stagewise_sparse_idx[i] if self.p_stagewise_sparse_idx is not None else None
         p_W = self.p_W[i] if self.p_W is not None else None
         p_yref = self.p_yref[i] if self.p_yref is not None else None
         p_W_e = self.p_W_e[i] if self.p_W_e is not None else None
@@ -148,9 +144,7 @@
             raise ValueError("Cannot sample from non-batched MPCInput.")
         x0 = self.x0[i]
         u0 = self.u0[i] if self.u0 is not None else None
-        parameters = (
-            self.parameters.get_sample(i) if self.parameters is not None else None
-        )
+        parameters = self.parameters.get_sample(i) if self.parameters is not None else None
         return MpcInput(x0=x0, u0=u0, parameters=parameters)
 
 
@@ -189,9 +183,7 @@
     if isinstance(ocp_solver, AcadosOcpSolver):
         if mpc_parameter is not None:
             if mpc_parameter.p_global is not None:
-                ocp_solver.set_p_global_and_precompute_dependencies(
-                    mpc_parameter.p_global
-                )
+                ocp_solver.set_p_global_and_precompute_dependencies(mpc_parameter.p_global)
 
             if mpc_parameter.p_stagewise is not None:
                 if mpc_parameter.p_stagewise_sparse_idx is not None:
@@ -219,9 +211,7 @@
         for i, single_solver in enumerate(ocp_solver.ocp_solvers):
             set_ocp_solver_mpc_params(single_solver, mpc_parameter.get_sample(i))
     else:
-        raise ValueError(
-            f"expected AcadosOcpSolver or AcadosOcpBatchSolver, but got {type(ocp_solver)}."
-        )
+        raise ValueError(f"expected AcadosOcpSolver or AcadosOcpBatchSolver, but got {type(ocp_solver)}.")
 
 
 def set_ocp_solver_iterate(
@@ -251,9 +241,7 @@
                 f"Expected AcadosOcpFlattenedBatchIterate or list of AcadosOcpIterates for an AcadosOcpBatchSolver, got {type(ocp_iterate)}."
             )
     else:
-        raise ValueError(
-            f"expected AcadosOcpSolver or AcadosOcpBatchSolver, got {type(ocp_solver)}."
-        )
+        raise ValueError(f"expected AcadosOcpSolver or AcadosOcpBatchSolver, got {type(ocp_solver)}.")
 
 
 def set_ocp_solver_initial_condition(
@@ -276,13 +264,9 @@
                     else ocp_solver.acados_ocp.constraints
                 )
                 if constr.lbu.size != 0 and np.any(u0 < constr.lbu):
-                    raise ValueError(
-                        "You are about to set an initial control that is below the defined lower bound."
-                    )
+                    raise ValueError("You are about to set an initial control that is below the defined lower bound.")
                 elif constr.ubu.size != 0 and np.any(u0 > constr.ubu):
-                    raise ValueError(
-                        "You are about to set an initial control that is above the defined upper bound."
-                    )
+                    raise ValueError("You are about to set an initial control that is above the defined upper bound.")
             ocp_solver.constraints_set(0, "lbu", u0)
             ocp_solver.constraints_set(0, "ubu", u0)
 
@@ -295,9 +279,7 @@
             )
 
     else:
-        raise ValueError(
-            f"expected AcadosOcpSolver or AcadosOcpBatchSolver, got {type(ocp_solver)}."
-        )
+        raise ValueError(f"expected AcadosOcpSolver or AcadosOcpBatchSolver, got {type(ocp_solver)}.")
 
 
 def initialize_ocp_solver(
@@ -343,9 +325,7 @@
             unset_ocp_solver_initial_control_constraints(ocp_solver)
 
     else:
-        raise ValueError(
-            f"expected AcadosOcpSolver or AcadosOcpBatchSolver, got {type(ocp_solver)}."
-        )
+        raise ValueError(f"expected AcadosOcpSolver or AcadosOcpBatchSolver, got {type(ocp_solver)}.")
 
 
 def set_ocp_solver_to_default(
@@ -357,11 +337,7 @@
     Since the init function or a given iterate is being used to override the state of the solver anyways,
     we don't need to call ocp_solver.reset().
     This entails:
-<<<<<<< HEAD
     - Setting the parameters to the default values (since the default is consistent over the batch, the given MpcParameter must not be batched).
-=======
-    - Setting the parameters to the default values (since the default is consistent over the batch, the given MPCParameter must not be batched).
->>>>>>> 2c8ab2a3
     - Unsetting the initial control constraints if they were set.
     """
     if isinstance(ocp_solver, AcadosOcpSolver):
@@ -374,14 +350,10 @@
             set_ocp_solver_to_default(ocp_solver, default_mpc_parameters, unset_u0)
 
     else:
-        raise ValueError(
-            f"expected AcadosOcpSolver or AcadosOcpBatchSolver, got {type(ocp_solver)}."
-        )
-
-
-def set_discount_factor(
-    ocp_solver: AcadosOcpSolver | AcadosOcpBatchSolver, discount_factor: float
-) -> None:
+        raise ValueError(f"expected AcadosOcpSolver or AcadosOcpBatchSolver, got {type(ocp_solver)}.")
+
+
+def set_discount_factor(ocp_solver: AcadosOcpSolver | AcadosOcpBatchSolver, discount_factor: float) -> None:
     if isinstance(ocp_solver, AcadosOcpSolver):
         for stage in range(ocp_solver.acados_ocp.solver_options.N_horizon + 1):  # type: ignore
             ocp_solver.cost_set(stage, "scaling", discount_factor**stage)
@@ -391,9 +363,7 @@
             set_discount_factor(ocp_solver, discount_factor)
 
     else:
-        raise ValueError(
-            f"expected AcadosOcpSolver or AcadosOcpBatchSolver, got {type(ocp_solver)}."
-        )
+        raise ValueError(f"expected AcadosOcpSolver or AcadosOcpBatchSolver, got {type(ocp_solver)}.")
 
 
 def _solve_shared(
@@ -439,15 +409,11 @@
             solve_stats["qp_iter"] += solver.get_stats("qp_iter").sum()  # type:ignore
             solve_stats["time_tot"] += solver.get_stats("time_tot")
             for status_enum in AcadosStatus:
-                solve_stats[f"first_solve_status_{status_enum.name.lower()}"] = int(
-                    first_solve_status == status_enum.value
-                )
+                solve_stats[f"first_solve_status_{status_enum.name.lower()}"] = int(first_solve_status == status_enum.value)
 
         status = solver.status
         for status_enum in AcadosStatus:
-            solve_stats[f"status_{status_enum.name.lower()}"] = int(
-                status == status_enum.value
-            )
+            solve_stats[f"status_{status_enum.name.lower()}"] = int(status == status_enum.value)
 
     elif isinstance(solver, AcadosOcpBatchSolver):
         first_solve_status_batch = []
@@ -464,9 +430,7 @@
             if status != 0:
                 any_failed = True
 
-        if (
-            any_failed and backup_fn is not None and iterate is not None
-        ):  # Reattempt with backup
+        if any_failed and backup_fn is not None and iterate is not None:  # Reattempt with backup
             for i, ocp_solver in enumerate(solver.ocp_solvers):
                 if first_solve_status_batch[i] != 0:
                     single_input = mpc_input.get_sample(i)
@@ -485,9 +449,9 @@
                 sqp_iter_batch[i] += ocp_solver.get_stats("sqp_iter")
                 qp_iter_batch[i] += ocp_solver.get_stats("qp_iter").sum()  # type:ignore
                 time_tot_batch[i] += ocp_solver.get_stats("time_tot")
-            solve_stats["solved_by_reattempt"] = int(
-                (first_solve_status_batch != AcadosStatus.ACADOS_SUCCESS.value)
-            ) - int(status != AcadosStatus.ACADOS_SUCCESS.value)
+            solve_stats["solved_by_reattempt"] = int((first_solve_status_batch != AcadosStatus.ACADOS_SUCCESS.value)) - int(
+                status != AcadosStatus.ACADOS_SUCCESS.value
+            )
 
             # report each status individually
             first_solve_status_batch = np.array(first_solve_status_batch)
@@ -504,9 +468,7 @@
             status = np.array(first_solve_status_batch)
 
         for i, status_enum in enumerate(AcadosStatus):
-            solve_stats[f"status_{status_enum.name.lower()}"] = int(
-                (status == status_enum.value).sum()
-            )
+            solve_stats[f"status_{status_enum.name.lower()}"] = int((status == status_enum.value).sum())
 
         solve_stats["avg_sqp_iter"] = sum(sqp_iter_batch) / len(sqp_iter_batch)
         solve_stats["avg_qp_iter"] = sum(qp_iter_batch) / len(qp_iter_batch)
@@ -518,9 +480,7 @@
         solve_stats["min_qp_iter"] = min(qp_iter_batch)
         solve_stats["min_time_tot"] = min(time_tot_batch)
     else:
-        raise ValueError(
-            f"expected AcadosOcpSolver or AcadosOcpBatchSolver, got {type(solver)}."
-        )
+        raise ValueError(f"expected AcadosOcpSolver or AcadosOcpBatchSolver, got {type(solver)}.")
 
     if sensitivity_solver is not None:
         # Mask LS-parameters
@@ -552,9 +512,7 @@
         and acados_ocp.solver_options.nlp_solver_warm_start_first_qp
         and acados_ocp.solver_options.nlp_solver_warm_start_first_qp_from_nlp
     ):
-        print(
-            "WARNING: Warmstart is not enabled. We will enable it for our initialization strategies to work properly."
-        )
+        print("WARNING: Warmstart is not enabled. We will enable it for our initialization strategies to work properly.")
     acados_ocp.solver_options.qp_solver_warm_start = 0
     acados_ocp.solver_options.nlp_solver_warm_start_first_qp = True
     acados_ocp.solver_options.nlp_solver_warm_start_first_qp_from_nlp = True
@@ -604,9 +562,7 @@
         ocp: AcadosOcp,
         ocp_sensitivity: AcadosOcp | None = None,
         discount_factor: float | None = None,
-        init_state_fn: (
-            Callable[[MpcInput], MpcSingleState | MpcBatchedState] | None
-        ) = None,
+        init_state_fn: (Callable[[MpcInput], MpcSingleState | MpcBatchedState] | None) = None,
         n_batch: int = 256,
         export_directory: Path | None = None,
         export_directory_sensitivity: Path | None = None,
@@ -633,14 +589,8 @@
 
         if ocp_sensitivity is None:
             # setup OCP for sensitivity solver
-            if (
-                ocp.cost.cost_type != "EXTERNAL"
-                or ocp.cost.cost_type_0 != "EXTERNAL"
-                or ocp.cost.cost_type_e != "EXTERNAL"
-            ):
-                raise ValueError(
-                    "Automatic derivation of sensitivity problem is only supported for EXTERNAL cost types."
-                )
+            if ocp.cost.cost_type != "EXTERNAL" or ocp.cost.cost_type_0 != "EXTERNAL" or ocp.cost.cost_type_e != "EXTERNAL":
+                raise ValueError("Automatic derivation of sensitivity problem is only supported for EXTERNAL cost types.")
             self.ocp_sensitivity = deepcopy(ocp)
             set_standard_sensitivity_options(self.ocp_sensitivity)
         else:
@@ -666,9 +616,7 @@
         # size of solver batch
         self.n_batch: int = n_batch
 
-        self.throw_error_if_u0_is_outside_ocp_bounds = (
-            throw_error_if_u0_is_outside_ocp_bounds
-        )
+        self.throw_error_if_u0_is_outside_ocp_bounds = throw_error_if_u0_is_outside_ocp_bounds
 
         self.last_call_stats: dict = dict()
         self.last_call_state: MpcSingleState | MpcBatchedState
@@ -708,9 +656,7 @@
 
         if self._discount_factor is not None:
             set_discount_factor(batch_solver, self._discount_factor)
-        set_ocp_solver_to_default(
-            batch_solver, self.default_full_mpcparameter, unset_u0=True
-        )
+        set_ocp_solver_to_default(batch_solver, self.default_full_mpcparameter, unset_u0=True)
 
         return batch_solver
 
@@ -719,24 +665,18 @@
         ocp = deepcopy(self.ocp_sensitivity)
         ocp.model.name += "_batch"  # type:ignore
 
-        batch_solver = self.afm_sens_batch.setup_acados_ocp_batch_solver(
-            ocp, self.n_batch
-        )
+        batch_solver = self.afm_sens_batch.setup_acados_ocp_batch_solver(ocp, self.n_batch)
 
         if self._discount_factor is not None:
             set_discount_factor(batch_solver, self._discount_factor)
-        set_ocp_solver_to_default(
-            batch_solver, self.default_sens_mpcparameter, unset_u0=True
-        )
+        set_ocp_solver_to_default(batch_solver, self.default_sens_mpcparameter, unset_u0=True)
 
         return batch_solver
 
     @property
     def p_global_dim(self) -> int:
         """Return the dimension of p_global."""
-        return (
-            self.default_p_global.shape[0] if self.default_p_global is not None else 0
-        )
+        return self.default_p_global.shape[0] if self.default_p_global is not None else 0
 
     @property
     def N(self) -> int:
@@ -745,11 +685,7 @@
     @cached_property
     def default_p_global(self) -> np.ndarray | None:
         """Return the default p_global."""
-        return (
-            self.ocp.p_global_values
-            if self.is_model_p_legal(self.ocp.model.p_global)
-            else None
-        )
+        return self.ocp.p_global_values if self.is_model_p_legal(self.ocp.model.p_global) else None
 
     @cached_property
     def default_p_stagewise(self) -> np.ndarray | None:
@@ -763,20 +699,12 @@
     @cached_property
     def default_p_W(self) -> np.ndarray | None:
         """Return the default p_W."""
-        return (
-            np.tile(self.ocp.cost.W, (self.N, 1, 1))
-            if self.is_model_p_legal(self.ocp.cost.W)
-            else None
-        )
+        return np.tile(self.ocp.cost.W, (self.N, 1, 1)) if self.is_model_p_legal(self.ocp.cost.W) else None
 
     @cached_property
     def default_p_yref(self) -> np.ndarray | None:
         """Return the default p_yref."""
-        return (
-            np.tile(self.ocp.cost.yref, (self.N, 1))
-            if self.is_model_p_legal(self.ocp.cost.yref)
-            else None
-        )
+        return np.tile(self.ocp.cost.yref, (self.N, 1)) if self.is_model_p_legal(self.ocp.cost.yref) else None
 
     @cached_property
     def default_p_W_e(self) -> np.ndarray | None:
@@ -786,11 +714,7 @@
     @cached_property
     def default_p_yref_e(self) -> np.ndarray | None:
         """Return the default p_yref_e."""
-        return (
-            self.ocp.cost.yref_e
-            if self.is_model_p_legal(self.ocp.cost.yref_e)
-            else None
-        )
+        return self.ocp.cost.yref_e if self.is_model_p_legal(self.ocp.cost.yref_e) else None
 
     @cached_property
     def default_full_mpcparameter(self) -> MpcParameter:
@@ -869,9 +793,7 @@
             The state-action value function, dQ_dp_global if requested, and the status of the computation (whether it succeded, etc.).
         """
 
-        mpc_input = MpcInput(
-            x0=state, u0=action, parameters=MpcParameter(p_global=p_global)
-        )
+        mpc_input = MpcInput(x0=state, u0=action, parameters=MpcParameter(p_global=p_global))
         mpc_output = self.__call__(mpc_input=mpc_input, dvdp=sens)
 
         return (
@@ -904,9 +826,7 @@
 
         mpc_input = MpcInput(x0=state, parameters=MpcParameter(p_global=p_global))
 
-        mpc_output = self.__call__(
-            mpc_input=mpc_input, dudp=sens, use_adj_sens=use_adj_sens
-        )
+        mpc_output = self.__call__(mpc_input=mpc_input, dudp=sens, use_adj_sens=use_adj_sens)
 
         return mpc_output.u0, mpc_output.du0_dp_global, mpc_output.status  # type:ignore
 
@@ -929,12 +849,12 @@
 
         Note:
             Information of this call is stored in the public member self.last_call_stats.
-            The solution state of this call is stored in the public member 
+            The solution state of this call is stored in the public member
                 self.last_call_state.
 
         Args:
             mpc_input: The input of the MPC controller.
-            mpc_state: The iterate of the solver to use as initialization. If None, the 
+            mpc_state: The iterate of the solver to use as initialization. If None, the
                 solver is initialized using its init_state_fn.
             dudx: Whether to compute the sensitivity of the action with respect to the
                 state.
@@ -973,9 +893,7 @@
                     return np.array([value])
                 return value
 
-            mpc_output = MpcOutput(
-                **{k: add_dim(v) for k, v in mpc_output._asdict().items()}
-            )
+            mpc_output = MpcOutput(**{k: add_dim(v) for k, v in mpc_output._asdict().items()})
 
             self.last_call_state = mpc_state
             return mpc_output
@@ -1026,9 +944,7 @@
 
         self.last_call_stats = _solve_shared(
             solver=self.ocp_solver,
-            sensitivity_solver=(
-                self.ocp_sensitivity_solver if use_sensitivity_solver else None
-            ),
+            sensitivity_solver=(self.ocp_sensitivity_solver if use_sensitivity_solver else None),
             mpc_input=mpc_input,
             mpc_state=mpc_state,
             backup_fn=self.init_state_fn,
@@ -1057,46 +973,36 @@
 
             if dudp:
                 if use_adj_sens:
-                    kw["du0_dp_global"] = (
-                        self.ocp_sensitivity_solver.eval_adjoint_solution_sensitivity(
-                            seed_x=[],
-                            seed_u=[
-                                (
-                                    0,
-                                    np.eye(self.ocp.dims.nu),  # type:ignore
-                                )
-                            ],
-                            with_respect_to="p_global",
-                            sanity_checks=True,
-                        )
+                    kw["du0_dp_global"] = self.ocp_sensitivity_solver.eval_adjoint_solution_sensitivity(
+                        seed_x=[],
+                        seed_u=[
+                            (
+                                0,
+                                np.eye(self.ocp.dims.nu),  # type:ignore
+                            )
+                        ],
+                        with_respect_to="p_global",
+                        sanity_checks=True,
                     )
                 else:
-                    kw["du0_dp_global"] = (
-                        self.ocp_sensitivity_solver.eval_solution_sensitivity(
-                            stages=0,
-                            with_respect_to="p_global",
-                            return_sens_u=True,
-                            return_sens_x=False,
-                        )["sens_u"]
-                    )
+                    kw["du0_dp_global"] = self.ocp_sensitivity_solver.eval_solution_sensitivity(
+                        stages=0,
+                        with_respect_to="p_global",
+                        return_sens_u=True,
+                        return_sens_x=False,
+                    )["sens_u"]
 
             if dvdp:
-                kw["dvalue_dp_global"] = (
-                    self.ocp_sensitivity_solver.eval_and_get_optimal_value_gradient(
-                        with_respect_to="p_global"
-                    )
+                kw["dvalue_dp_global"] = self.ocp_sensitivity_solver.eval_and_get_optimal_value_gradient(
+                    with_respect_to="p_global"
                 )
 
         if dvdx:
-            kw["dvalue_dx0"] = self.ocp_solver.eval_and_get_optimal_value_gradient(
-                with_respect_to="initial_state"
-            )
+            kw["dvalue_dx0"] = self.ocp_solver.eval_and_get_optimal_value_gradient(with_respect_to="initial_state")
 
         # NB: Assumes we are evaluating dQdu0 here
         if dvdu:
-            kw["dvalue_du0"] = self.ocp_solver.eval_and_get_optimal_value_gradient(
-                with_respect_to="initial_control"
-            )
+            kw["dvalue_du0"] = self.ocp_solver.eval_and_get_optimal_value_gradient(with_respect_to="initial_control")
 
         # get mpc state
         flat_iterate = self.ocp_solver.store_iterate_to_flat_obj()
@@ -1135,9 +1041,7 @@
 
         self.last_call_stats = _solve_shared(
             solver=self.ocp_batch_solver,
-            sensitivity_solver=(
-                self.ocp_batch_sensitivity_solver if use_sensitivity_solver else None
-            ),
+            sensitivity_solver=(self.ocp_batch_sensitivity_solver if use_sensitivity_solver else None),
             mpc_input=mpc_input,
             mpc_state=mpc_state,
             backup_fn=self.init_state_fn,
@@ -1145,28 +1049,14 @@
         )
 
         kw = {}
-        kw["status"] = np.array(
-            [ocp_solver.status for ocp_solver in self.ocp_batch_solver.ocp_solvers]
-        )
-
-        kw["u0"] = np.array(
-            [ocp_solver.get(0, "u") for ocp_solver in self.ocp_batch_solver.ocp_solvers]
-        )
+        kw["status"] = np.array([ocp_solver.status for ocp_solver in self.ocp_batch_solver.ocp_solvers])
+
+        kw["u0"] = np.array([ocp_solver.get(0, "u") for ocp_solver in self.ocp_batch_solver.ocp_solvers])
 
         if mpc_input.u0 is not None:
-            kw["Q"] = np.array(
-                [
-                    ocp_solver.get_cost()
-                    for ocp_solver in self.ocp_batch_solver.ocp_solvers
-                ]
-            )
+            kw["Q"] = np.array([ocp_solver.get_cost() for ocp_solver in self.ocp_batch_solver.ocp_solvers])
         else:
-            kw["V"] = np.array(
-                [
-                    ocp_solver.get_cost()
-                    for ocp_solver in self.ocp_batch_solver.ocp_solvers
-                ]
-            )
+            kw["V"] = np.array([ocp_solver.get_cost() for ocp_solver in self.ocp_batch_solver.ocp_solvers])
 
         if use_sensitivity_solver:
             if dudx:
@@ -1185,17 +1075,13 @@
             if dudp:
                 if use_adj_sens:
                     single_seed = np.eye(self.ocp.dims.nu)
-                    seed_vec = np.repeat(
-                        single_seed[np.newaxis, :, :], self.n_batch, axis=0
-                    )
-
-                    kw["du0_dp_global"] = (
-                        self.ocp_batch_sensitivity_solver.eval_adjoint_solution_sensitivity(
-                            seed_x=[],
-                            seed_u=[(0, seed_vec)],
-                            with_respect_to="p_global",
-                            sanity_checks=True,
-                        )
+                    seed_vec = np.repeat(single_seed[np.newaxis, :, :], self.n_batch, axis=0)
+
+                    kw["du0_dp_global"] = self.ocp_batch_sensitivity_solver.eval_adjoint_solution_sensitivity(
+                        seed_x=[],
+                        seed_u=[(0, seed_vec)],
+                        with_respect_to="p_global",
+                        sanity_checks=True,
                     )
 
                 else:
@@ -1209,9 +1095,7 @@
                             )["sens_u"]
                             for ocp_sensitivity_solver in self.ocp_batch_sensitivity_solver.ocp_solvers
                         ]
-                    ).reshape(
-                        self.n_batch, self.ocp.dims.nu, self.p_global_dim
-                    )  # type:ignore
+                    ).reshape(self.n_batch, self.ocp.dims.nu, self.p_global_dim)  # type:ignore
 
                 assert kw["du0_dp_global"].shape == (
                     self.n_batch,
@@ -1222,9 +1106,7 @@
             if dvdp:
                 kw["dvalue_dp_global"] = np.array(
                     [
-                        ocp_sensitivity_solver.eval_and_get_optimal_value_gradient(
-                            "p_global"
-                        )
+                        ocp_sensitivity_solver.eval_and_get_optimal_value_gradient("p_global")
                         for ocp_sensitivity_solver in self.ocp_batch_sensitivity_solver.ocp_solvers
                     ]
                 )
@@ -1244,18 +1126,14 @@
         if dvdx:
             kw["dvalue_dx0"] = np.array(
                 [
-                    solver.eval_and_get_optimal_value_gradient(
-                        with_respect_to="initial_state"
-                    )
+                    solver.eval_and_get_optimal_value_gradient(with_respect_to="initial_state")
                     for solver in self.ocp_batch_solver.ocp_solvers
                 ]
             )
         if dvdu:
             kw["dvalue_du0"] = np.array(
                 [
-                    solver.eval_and_get_optimal_value_gradient(
-                        with_respect_to="initial_control"
-                    )
+                    solver.eval_and_get_optimal_value_gradient(with_respect_to="initial_control")
                     for solver in self.ocp_batch_solver.ocp_solvers
                 ]
             )
@@ -1278,9 +1156,7 @@
 
         return MpcOutput(**kw), flat_iterate
 
-    def last_solve_diagnostics(
-        self, ocp_solver: AcadosOcpSolver | AcadosOcpBatchSolver
-    ) -> dict | list[dict]:
+    def last_solve_diagnostics(self, ocp_solver: AcadosOcpSolver | AcadosOcpBatchSolver) -> dict | list[dict]:
         """Print statistics for the last solve and collect QP-diagnostics for the solvers.
 
         Simpler information about the last call is stored in self.last_call_stats.
