--- conflicted
+++ resolved
@@ -1013,22 +1013,9 @@
 
             if dudp:
                 if use_adj_sens:
-<<<<<<< HEAD
                     single_seed = np.eye(self.ocp.dims.nu)
                     seed_vec = np.repeat(
                         single_seed[np.newaxis, :, :], self.n_batch, axis=0
-=======
-                    # TODO: Tested for scalar u only
-                    seed_vec = np.ones((self.n_batch, self.ocp.dims.nu, 1))  # type:ignore
-
-                    # n_seed can change when only subset of u is updated
-                    n_seed = self.ocp.dims.nu
-
-                    assert seed_vec.shape == (
-                        self.n_batch,
-                        self.ocp.dims.nu,
-                        n_seed,
->>>>>>> 0972af46
                     )
 
                     kw["du0_dp_global"] = (
