--- conflicted
+++ resolved
@@ -72,19 +72,7 @@
             raise ValueError("Cannot sample from non-batched MpcParameter.")
         p_global = self.p_global[i] if self.p_global is not None else None
         p_stagewise = self.p_stagewise[i] if self.p_stagewise is not None else None
-<<<<<<< HEAD
-        p_stagewise_sparse_idx = (
-            self.p_stagewise_sparse_idx[i]
-            if self.p_stagewise_sparse_idx is not None
-            else None
-        )
-        p_W = self.p_W[i] if self.p_W is not None else None
-        p_yref = self.p_yref[i] if self.p_yref is not None else None
-        p_W_e = self.p_W_e[i] if self.p_W_e is not None else None
-        p_yref_e = self.p_yref_e[i] if self.p_yref_e is not None else None
-=======
         p_stagewise_sparse_idx = self.p_stagewise_sparse_idx[i] if self.p_stagewise_sparse_idx is not None else None
->>>>>>> 9b6c9aec
 
         return MpcParameter(
             p_global=p_global,
@@ -603,19 +591,8 @@
 
         if ocp_sensitivity is None:
             # setup OCP for sensitivity solver
-<<<<<<< HEAD
-            if (
-                ocp.cost.cost_type != "EXTERNAL"
-                or ocp.cost.cost_type_0 != "EXTERNAL"
-                or ocp.cost.cost_type_e != "EXTERNAL"
-            ):
-                raise ValueError(
-                    "Automatic derivation of sensitivity problem is only supported for EXTERNAL cost types."
-                )
-=======
             if ocp.cost.cost_type not in  ["EXTERNAL", "NONLINEAR_LS"] or ocp.cost.cost_type_0 not in ["EXTERNAL", "NONLINEAR_LS", None] or ocp.cost.cost_type_e not in ["EXTERNAL", "NONLINEAR_LS"]:
                 raise ValueError("Automatic derivation of sensitivity problem is only supported for EXTERNAL or NONLINEAR_LS cost types.")
->>>>>>> 9b6c9aec
             self.ocp_sensitivity = deepcopy(ocp)
 
             set_standard_sensitivity_options(self.ocp_sensitivity)
@@ -758,41 +735,6 @@
         )
 
     @cached_property
-<<<<<<< HEAD
-    def default_p_W(self) -> np.ndarray | None:
-        """Return the default p_W."""
-        return (
-            np.tile(self.ocp.cost.W, (self.N, 1, 1))
-            if self.is_model_p_legal(self.ocp.cost.W)
-            else None
-        )
-
-    @cached_property
-    def default_p_yref(self) -> np.ndarray | None:
-        """Return the default p_yref."""
-        return (
-            np.tile(self.ocp.cost.yref, (self.N, 1))
-            if self.is_model_p_legal(self.ocp.cost.yref)
-            else None
-        )
-
-    @cached_property
-    def default_p_W_e(self) -> np.ndarray | None:
-        """Return the default p_W_e."""
-        return self.ocp.cost.W_e if self.is_model_p_legal(self.ocp.cost.W_e) else None
-
-    @cached_property
-    def default_p_yref_e(self) -> np.ndarray | None:
-        """Return the default p_yref_e."""
-        return (
-            self.ocp.cost.yref_e
-            if self.is_model_p_legal(self.ocp.cost.yref_e)
-            else None
-        )
-
-    @cached_property
-=======
->>>>>>> 9b6c9aec
     def default_full_mpcparameter(self) -> MpcParameter:
         """Return the full default MpcParameter."""
         return MpcParameter(
