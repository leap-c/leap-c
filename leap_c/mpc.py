from abc import ABC
from copy import deepcopy
from enum import IntEnum
from functools import cached_property
from pathlib import Path
from typing import Any, Callable, List, NamedTuple

import casadi as ca
import numpy as np
import torch
from acados_template import AcadosOcp, AcadosOcpBatchSolver, AcadosOcpSolver
from acados_template.acados_multiphase_ocp import AcadosMultiphaseOcp
from acados_template.acados_ocp_iterate import (
    AcadosOcpFlattenedBatchIterate,
    AcadosOcpFlattenedIterate,
    AcadosOcpIterate,
)

from leap_c.utils import (
    AcadosFileManager,
    SX_to_labels,
    set_standard_sensitivity_options,
)


class AcadosStatus(IntEnum):
    ACADOS_SUCCESS = 0
    ACADOS_NAN_DETECTED = 1
    ACADOS_MAXITER = 2
    ACADOS_MINSTEP = 3
    ACADOS_QP_FAILURE = 4
    ACADOS_READY = 5
    ACADOS_UNBOUNDED = 6
    ACADOS_TIMEOUT = 7


class MPCParameter(NamedTuple):
    """
    A named tuple to store the parameters of the MPC planner.
    NOTE: If the non-sensitivity solver is using something else than EXTERNAL cost, like LLS cost, then
    only the first few entries of the here given p_global is set (such that its shape matches the shape of the default p_global
    in that solver). This is due to the fact that "unused" (wrt. casadi expressions) p_global entries are currently not allowed in the solver.

    Attributes:
        p_global: The part of p_global that should be learned in shape (n_p_global_learnable, ) or (B, n_p_global_learnable).
        p_stagewise: The stagewise parameters in shape
            (N+1, p_stagewise_dim) or (N+1, len(p_stagewise_sparse_idx)) if the next field is set or
            (B, N+1, p_stagewise_dim) or (B, N+1, len(p_stagewise_sparse_idx)) if the next field is set.
            If a multi-phase MPC is used this is a list containing the above arrays for the respective phases.
        p_stagewise_sparse_idx: If not None, stagewise parameters are set in a sparse manner, using these indices.
            The indices are in shape (N+1, n_p_stagewise_sparse_idx) or (B, N+1, n_p_stagewise_sparse_idx).
            If a multi-phase MPC is used this is a list containing the above arrays for the respective phases.
        p_W: The weights for the least squares cost formulation in shape (N, n_x+n_u, n_x+n_u) or (B, N, n_x+n_u, n_x+n_u).
        p_yref: The reference for the least squares cost formulation in shape (N, n_x+n_u) or (B, N, n_x+n_u).
        p_W_e: The weights for the least squares cost formulation in the terminal stage in shape (n_x, n_x) or (B, n_x, n_x).
        p_yref_e: The reference for the least squares cost formulation in the terminal stage in shape (n_x,) or (B, n_x).
    """

    p_global: np.ndarray | None = None
    p_stagewise: List[np.ndarray] | np.ndarray | None = None
    p_stagewise_sparse_idx: List[np.ndarray] | np.ndarray | None = None

    # Only used in least squares cost formulations
    p_W: np.ndarray | None = None
    p_yref: np.ndarray | None = None
    p_W_e: np.ndarray | None = None
    p_yref_e: np.ndarray | None = None

    def is_batched(self) -> bool:
        """The empty MPCParameter counts as non-batched."""
        if self.p_global is not None:
            return self.p_global.ndim == 2
        elif self.p_stagewise is not None:
            return self.p_stagewise[0].ndim == 3
        elif self.p_W is not None:
            return self.p_W.ndim == 4
        elif self.p_yref is not None:
            return self.p_yref.ndim == 3
        elif self.p_W_e is not None:
            return self.p_W_e.ndim == 3
        elif self.p_yref_e is not None:
            return self.p_yref_e.ndim == 2
        else:
            return False

    def get_sample(self, i: int) -> "MPCParameter":
        """Get the sample at index i from the batch."""
        if not self.is_batched():
            raise ValueError("Cannot sample from non-batched MPCParameter.")
        p_global = self.p_global[i] if self.p_global is not None else None
        p_stagewise = self.p_stagewise[i] if self.p_stagewise is not None else None
        p_stagewise_sparse_idx = (
            self.p_stagewise_sparse_idx[i]
            if self.p_stagewise_sparse_idx is not None
            else None
        )
        p_W = self.p_W[i] if self.p_W is not None else None
        p_yref = self.p_yref[i] if self.p_yref is not None else None
        p_W_e = self.p_W_e[i] if self.p_W_e is not None else None
        p_yref_e = self.p_yref_e[i] if self.p_yref_e is not None else None

        return MPCParameter(
            p_global=p_global,
            p_stagewise=p_stagewise,
            p_stagewise_sparse_idx=p_stagewise_sparse_idx,
            p_W=p_W,
            p_yref=p_yref,
            p_W_e=p_W_e,
            p_yref_e=p_yref_e,
        )

    def ensure_float64(self) -> "MPCParameter":
        def convert(k, v):
            if k not in ["p_stagewise_sparse_idx"]:
                return v.astype(np.float64) if v is not None else None
            return v

        kw = {k: convert(k, v) for k, v in self._asdict().items()}

        return MPCParameter(**kw)


MPCSingleState = AcadosOcpIterate | AcadosOcpFlattenedIterate
MPCBatchedState = list[AcadosOcpIterate] | AcadosOcpFlattenedBatchIterate


class MPCInput(NamedTuple):
    """
    A named tuple to store the input of the MPC planner.

    Attributes:
        x0: The initial states in shape (B, x_dim) or (x_dim, ).
        u0: The initial actions in shape (B, u_dim) or (u_dim, ).
        parameters: The parameters of the MPC planner.
    """

    x0: np.ndarray
    u0: np.ndarray | None = None
    parameters: MPCParameter | None = None

    def is_batched(self) -> bool:
        return self.x0.ndim == 2

    def get_sample(self, i: int) -> "MPCInput":
        """Get the sample at index i from the batch."""
        if not self.is_batched():
            raise ValueError("Cannot sample from non-batched MPCInput.")
        x0 = self.x0[i]
        u0 = self.u0[i] if self.u0 is not None else None
        parameters = (
            self.parameters.get_sample(i) if self.parameters is not None else None
        )
        return MPCInput(x0=x0, u0=u0, parameters=parameters)


class MPCOutput(NamedTuple):
    """
    A named tuple to store the solution of the MPC planner.

    Attributes:
        status: The status of the solver.
        u0: The first optimal action.
        Q: The state-action value function.
        V: The value function.
        dvalue_du0: The sensitivity of the value function with respect to the initial action.
        dvalue_dp_global: The sensitivity of the value function with respect to the global parameters.
        du0_dp_global: The sensitivity of the initial action with respect to the global parameters.
        du0_dx0: The sensitivity of the initial action with respect to the initial state.
    """

    status: np.ndarray | torch.Tensor | None = None  # (B, ) or (1, )
    u0: np.ndarray | torch.Tensor | None = None  # (B, u_dim) or (u_dim, )
    Q: np.ndarray | torch.Tensor | None = None  # (B, ) or (1, )
    V: np.ndarray | torch.Tensor | None = None  # (B, ) or (1, )
    dvalue_dx0: np.ndarray | None = None  # (B, x_dim) or (x_dim, )
    dvalue_du0: np.ndarray | None = None  # (B, u_dim) or (u_dim, )
    dvalue_dp_global: np.ndarray | None = None  # (B, p_dim) or (p_dim, )
    du0_dp_global: np.ndarray | None = None  # (B, udim, p_dim) or (udim, p_dim)
    du0_dx0: np.ndarray | None = None  # (B, u_dim, x_dim) or (u_dim, x_dim)


def set_ocp_solver_mpc_params(
    ocp_solver: AcadosOcpSolver | AcadosOcpBatchSolver,
    mpc_parameter: MPCParameter | None,
) -> None:
    if mpc_parameter is None:
        return
    if isinstance(ocp_solver, AcadosOcpSolver):
        if mpc_parameter is not None:
            if mpc_parameter.p_global is not None:
                ocp_solver.set_p_global_and_precompute_dependencies(
                    mpc_parameter.p_global
                )

            if mpc_parameter.p_stagewise is not None:
                if mpc_parameter.p_stagewise_sparse_idx is not None:
                    for stage, (p, idx) in enumerate(
                        zip(
                            mpc_parameter.p_stagewise,
                            mpc_parameter.p_stagewise_sparse_idx,
                        )
                    ):
                        ocp_solver.set_params_sparse(stage, p, idx)
                else:
                    for stage, p in enumerate(mpc_parameter.p_stagewise):
                        ocp_solver.set(stage, "p", p)
            if mpc_parameter.p_W is not None:
                for stage, W in enumerate(mpc_parameter.p_W):
                    ocp_solver.cost_set(stage, "W", W)
            if mpc_parameter.p_yref is not None:
                for stage, yref in enumerate(mpc_parameter.p_yref):
                    ocp_solver.cost_set(stage, "yref", yref)
            if mpc_parameter.p_W_e is not None:
                ocp_solver.cost_set(ocp_solver.N, "W", mpc_parameter.p_W_e)
            if mpc_parameter.p_yref_e is not None:
                ocp_solver.cost_set(ocp_solver.N, "yref", mpc_parameter.p_yref_e)
    elif isinstance(ocp_solver, AcadosOcpBatchSolver):
        for i, single_solver in enumerate(ocp_solver.ocp_solvers):
            set_ocp_solver_mpc_params(single_solver, mpc_parameter.get_sample(i))
    else:
        raise ValueError(
            f"expected AcadosOcpSolver or AcadosOcpBatchSolver, but got {type(ocp_solver)}."
        )


def set_ocp_solver_iterate(
    ocp_solver: AcadosOcpSolver | AcadosOcpBatchSolver,
    ocp_iterate: MPCSingleState | MPCBatchedState | None,
) -> None:
    if ocp_iterate is None:
        return
    if isinstance(ocp_solver, AcadosOcpSolver):
        if isinstance(ocp_iterate, AcadosOcpIterate):
            ocp_solver.load_iterate_from_obj(ocp_iterate)
        elif isinstance(ocp_iterate, AcadosOcpFlattenedIterate):
            ocp_solver.load_iterate_from_flat_obj(ocp_iterate)
        elif ocp_iterate is not None:
            raise ValueError(
                f"Expected AcadosOcpIterate or AcadosOcpFlattenedIterate for an AcadosOcpSolver, got {type(ocp_iterate)}."
            )

    elif isinstance(ocp_solver, AcadosOcpBatchSolver):
        if isinstance(ocp_iterate, AcadosOcpFlattenedBatchIterate):
            ocp_solver.load_iterate_from_flat_obj(ocp_iterate)
        elif isinstance(ocp_iterate, list):
            for i, ocp_iterate in enumerate(ocp_iterate):
                ocp_solver.ocp_solvers[i].load_iterate_from_obj(ocp_iterate)
        elif ocp_iterate is not None:
            raise ValueError(
                f"Expected AcadosOcpFlattenedBatchIterate or list of AcadosOcpIterates for an AcadosOcpBatchSolver, got {type(ocp_iterate)}."
            )
    else:
        raise ValueError(
            f"expected AcadosOcpSolver or AcadosOcpBatchSolver, got {type(ocp_solver)}."
        )


def set_ocp_solver_initial_condition(
    ocp_solver: AcadosOcpSolver | AcadosOcpBatchSolver,
    mpc_input: MPCInput,
    throw_error_if_u0_is_outside_ocp_bounds: bool,
) -> None:
    if isinstance(ocp_solver, AcadosOcpSolver):
        x0 = mpc_input.x0
        ocp_solver.set(0, "x", x0)
        ocp_solver.constraints_set(0, "lbx", x0)
        ocp_solver.constraints_set(0, "ubx", x0)
        if mpc_input.u0 is not None:
            u0 = mpc_input.u0
            ocp_solver.set(0, "u", u0)
            if throw_error_if_u0_is_outside_ocp_bounds:
                constr = (
                    ocp_solver.acados_ocp.constraints[0]
                    if isinstance(ocp_solver.acados_ocp, AcadosMultiphaseOcp)
                    else ocp_solver.acados_ocp.constraints
                )
                if constr.lbu.size != 0 and np.any(u0 < constr.lbu):
                    raise ValueError(
                        "You are about to set an initial control that is below the defined lower bound."
                    )
                elif constr.ubu.size != 0 and np.any(u0 > constr.ubu):
                    raise ValueError(
                        "You are about to set an initial control that is above the defined upper bound."
                    )
            ocp_solver.constraints_set(0, "lbu", u0)
            ocp_solver.constraints_set(0, "ubu", u0)

    elif isinstance(ocp_solver, AcadosOcpBatchSolver):
        for i, ocp in enumerate(ocp_solver.ocp_solvers):
            set_ocp_solver_initial_condition(
                ocp,
                mpc_input.get_sample(i),
                throw_error_if_u0_is_outside_ocp_bounds=throw_error_if_u0_is_outside_ocp_bounds,
            )

    else:
        raise ValueError(
            f"expected AcadosOcpSolver or AcadosOcpBatchSolver, got {type(ocp_solver)}."
        )


def initialize_ocp_solver(
    ocp_solver: AcadosOcpSolver | AcadosOcpBatchSolver,
    mpc_input: MPCInput,
    ocp_iterate: MPCSingleState | MPCBatchedState | None,
    set_params: bool = True,
    throw_error_if_u0_is_outside_ocp_bounds: bool = True,
) -> None:
    """Initializes the fields of the OCP (batch) solver with the given values.

    Args:
        ocp_solver: The OCP (batch) solver to initialize.
        mpc_input: The MPCInput containing the parameters to set in the OCP (batch) solver
            and the state and possibly control that will be used for the initial conditions.
        ocp_iterate: The iterate of the solver to use as initialization.
        set_params: Whether to set the MPC parameters of the OCP (batch) solver.
        throw_error_if_u0_is_outside_ocp_bounds: If True, an error will be thrown when given an u0 in mpc_input that
            is outside the box constraints defined in the cop
    """
    set_ocp_solver_iterate(ocp_solver, ocp_iterate)
    if set_params:
        set_ocp_solver_mpc_params(ocp_solver, mpc_input.parameters)
    # Set the initial conditions after setting the iterate, in case the given iterate contains a different value
    set_ocp_solver_initial_condition(
        ocp_solver,
        mpc_input,
        throw_error_if_u0_is_outside_ocp_bounds=throw_error_if_u0_is_outside_ocp_bounds,
    )


def unset_ocp_solver_initial_control_constraints(
    ocp_solver: AcadosOcpSolver | AcadosOcpBatchSolver,
) -> None:
    """Unset the initial control constraints of the OCP (batch) solver."""

    if isinstance(ocp_solver, AcadosOcpSolver):
        ocp_solver.constraints_set(0, "lbu", ocp_solver.acados_ocp.constraints.lbu)  # type: ignore
        ocp_solver.constraints_set(0, "ubu", ocp_solver.acados_ocp.constraints.ubu)  # type: ignore

    elif isinstance(ocp_solver, AcadosOcpBatchSolver):
        for ocp_solver in ocp_solver.ocp_solvers:
            unset_ocp_solver_initial_control_constraints(ocp_solver)

    else:
        raise ValueError(
            f"expected AcadosOcpSolver or AcadosOcpBatchSolver, got {type(ocp_solver)}."
        )


def set_ocp_solver_to_default(
    ocp_solver: AcadosOcpSolver | AcadosOcpBatchSolver,
    default_mpc_parameters: MPCParameter,
    unset_u0: bool,
) -> None:
    """Resets the OCP (batch) solver to remove any "state" to be carried over in the next call.
    This entails:
    - Setting all Iterate-Variables to 0.
    - Setting the parameters to the default values (since the default is consistent over the batch, the given MPCParameter must not be batched).
    - Unsetting the initial control constraints if they were set.
    """
    if isinstance(ocp_solver, AcadosOcpSolver):
        if unset_u0:
            unset_ocp_solver_initial_control_constraints(ocp_solver)
        set_ocp_solver_mpc_params(ocp_solver, default_mpc_parameters)
        ocp_solver.reset()

    elif isinstance(ocp_solver, AcadosOcpBatchSolver):
        for ocp_solver in ocp_solver.ocp_solvers:
            set_ocp_solver_to_default(ocp_solver, default_mpc_parameters, unset_u0)

    else:
        raise ValueError(
            f"expected AcadosOcpSolver or AcadosOcpBatchSolver, got {type(ocp_solver)}."
        )


def set_discount_factor(
    ocp_solver: AcadosOcpSolver | AcadosOcpBatchSolver, discount_factor: float
) -> None:
    if isinstance(ocp_solver, AcadosOcpSolver):
        for stage in range(ocp_solver.acados_ocp.solver_options.N_horizon + 1):  # type: ignore
            ocp_solver.cost_set(stage, "scaling", discount_factor**stage)

    elif isinstance(ocp_solver, AcadosOcpBatchSolver):
        for ocp_solver in ocp_solver.ocp_solvers:
            set_discount_factor(ocp_solver, discount_factor)

    else:
        raise ValueError(
            f"expected AcadosOcpSolver or AcadosOcpBatchSolver, got {type(ocp_solver)}."
        )


def _solve_shared(
    solver: AcadosOcpSolver | AcadosOcpBatchSolver,
    sensitivity_solver: AcadosOcpSolver | AcadosOcpBatchSolver | None,
    mpc_input: MPCInput,
    mpc_state: MPCSingleState | MPCBatchedState | None,
    backup_fn: Callable[[MPCInput], MPCSingleState | MPCBatchedState] | None,
    throw_error_if_u0_is_outside_ocp_bounds: bool = True,
) -> dict[str, Any]:
    # Use the backup function to get an iterate in the first solve already, if no iterate is given.
    # Else no iterate is used, which means the iterate of the resetted solver is used (i.e. all iterates are set to 0).
    if mpc_state is None and backup_fn is not None:
        iterate = backup_fn(mpc_input)  # type:ignore
    else:
        iterate = mpc_state
    initialize_ocp_solver(
        ocp_solver=solver,
        mpc_input=mpc_input,
        ocp_iterate=iterate,
        throw_error_if_u0_is_outside_ocp_bounds=throw_error_if_u0_is_outside_ocp_bounds,
    )
    solver.solve()

    solve_stats = dict()

    if isinstance(solver, AcadosOcpSolver):
        solve_stats["sqp_iter"] = solver.get_stats("sqp_iter")
        solve_stats["qp_iter"] = solver.get_stats("qp_iter").sum()  # type:ignore
        solve_stats["time_tot"] = solver.get_stats("time_tot")
        if (
            backup_fn is not None and iterate is not None and solver.status != 0
        ):  # Reattempt with backup
            initialize_ocp_solver(
                ocp_solver=solver,
                mpc_input=mpc_input,
                ocp_iterate=backup_fn(mpc_input),  # type:ignore
                set_params=False,
                throw_error_if_u0_is_outside_ocp_bounds=throw_error_if_u0_is_outside_ocp_bounds,
            )
            solver.solve()
            solve_stats["sqp_iter"] += solver.get_stats("sqp_iter")
            solve_stats["qp_iter"] += solver.get_stats("qp_iter").sum()  # type:ignore
            solve_stats["time_tot"] += solver.get_stats("time_tot")
<<<<<<< HEAD
            solve_stats["first_solve_status"] = [solver.status]
=======

        status = solver.status
        for status_enum in AcadosStatus:
            solve_stats[f"status_{status_enum.name.lower()}"] = int(
                status == status_enum.value
            )
>>>>>>> af022806

    elif isinstance(solver, AcadosOcpBatchSolver):
        status_batch = []
        sqp_iter_batch = []
        qp_iter_batch = []
        time_tot_batch = []
        any_failed = False
        for i, ocp_solver in enumerate(solver.ocp_solvers):
            status = ocp_solver.status
            status_batch.append(status)
            sqp_iter_batch.append(ocp_solver.get_stats("sqp_iter"))
            qp_iter_batch.append(ocp_solver.get_stats("qp_iter").sum())  # type:ignore
            time_tot_batch.append(ocp_solver.get_stats("time_tot"))
            if status != 0:
                any_failed = True

        if (
            any_failed and backup_fn is not None and iterate is not None
        ):  # Reattempt with backup
            for i, ocp_solver in enumerate(solver.ocp_solvers):
                if status_batch[i] != 0:
                    single_input = mpc_input.get_sample(i)
                    initialize_ocp_solver(
                        ocp_solver=ocp_solver,
                        mpc_input=single_input,
                        ocp_iterate=backup_fn(single_input),  # type:ignore
                        set_params=False,
                        throw_error_if_u0_is_outside_ocp_bounds=throw_error_if_u0_is_outside_ocp_bounds,
                    )
            solver.solve()
            for i, ocp_solver in enumerate(solver.ocp_solvers):
                if status_batch[i] == 0:
                    # Only update the stats if a resolve was attempted
                    continue
                sqp_iter_batch[i] += ocp_solver.get_stats("sqp_iter")
                qp_iter_batch[i] += ocp_solver.get_stats("qp_iter").sum()  # type:ignore
                time_tot_batch[i] += ocp_solver.get_stats("time_tot")

        # report each status individually
        status_batch = np.array(status_batch)
        for i, status_enum in enumerate(AcadosStatus):
            solve_stats[f"status_{status_enum.name.lower()}"] = int(
                (status_batch == status_enum.value).sum()
            )

        solve_stats["avg_sqp_iter"] = sum(sqp_iter_batch) / len(sqp_iter_batch)
        solve_stats["avg_qp_iter"] = sum(qp_iter_batch) / len(qp_iter_batch)
        solve_stats["avg_time_tot"] = sum(time_tot_batch) / len(time_tot_batch)
        solve_stats["max_sqp_iter"] = max(sqp_iter_batch)
        solve_stats["max_qp_iter"] = max(qp_iter_batch)
        solve_stats["max_time_tot"] = max(time_tot_batch)
        solve_stats["min_sqp_iter"] = min(sqp_iter_batch)
        solve_stats["min_qp_iter"] = min(qp_iter_batch)
        solve_stats["min_time_tot"] = min(time_tot_batch)
    else:
        raise ValueError(
            f"expected AcadosOcpSolver or AcadosOcpBatchSolver, got {type(solver)}."
        )

    if sensitivity_solver is not None:
        # Mask LS-parameters
        if mpc_input.parameters is not None:
            sens_input = MPCInput(
                x0=mpc_input.x0,
                u0=mpc_input.u0,
                parameters=MPCParameter(
                    p_global=mpc_input.parameters.p_global,
                    p_stagewise=mpc_input.parameters.p_stagewise,
                    p_stagewise_sparse_idx=mpc_input.parameters.p_stagewise_sparse_idx,
                ),
            )
        else:
            sens_input = mpc_input
        initialize_ocp_solver(
            ocp_solver=sensitivity_solver,
            mpc_input=sens_input,
            ocp_iterate=solver.store_iterate_to_flat_obj(),
            throw_error_if_u0_is_outside_ocp_bounds=throw_error_if_u0_is_outside_ocp_bounds,
        )
        sensitivity_solver.setup_qp_matrices_and_factorize()
    return solve_stats


def turn_on_warmstart(acados_ocp: AcadosOcp):
    if not (
        acados_ocp.solver_options.qp_solver_warm_start
        and acados_ocp.solver_options.nlp_solver_warm_start_first_qp
        and acados_ocp.solver_options.nlp_solver_warm_start_first_qp_from_nlp
    ):
        print(
            "WARNING: Warmstart is not enabled. We will enable it for our initialization strategies to work properly."
        )
    acados_ocp.solver_options.qp_solver_warm_start = 0
    acados_ocp.solver_options.nlp_solver_warm_start_first_qp = True
    acados_ocp.solver_options.nlp_solver_warm_start_first_qp_from_nlp = True


class MPC(ABC):
    """MPC abstract base class."""

    def __init__(
        self,
        ocp: AcadosOcp,
        ocp_sensitivity: AcadosOcp | None = None,
        discount_factor: float | None = None,
        default_init_state_fn: (
            Callable[[MPCInput], MPCSingleState | MPCBatchedState] | None
        ) = None,
        n_batch: int = 256,
        export_directory: Path | None = None,
        export_directory_sensitivity: Path | None = None,
        throw_error_if_u0_is_outside_ocp_bounds: bool = True,
    ):
        """
        Initialize the MPC object.

        Args:
            ocp: Optimal control problem.
            ocp_sensitivity: The optimal control problem formulation to use for sensitivities.
                If None, the sensitivity problem is derived from the ocp, however only the EXTERNAL cost type is allowed then.
                For an example of how to set up other cost types refer, e.g., to examples/pendulum_on_cart.py .
            discount_factor: Discount factor. If None, acados default cost scaling is used, i.e. dt for intermediate stages, 1 for terminal stage.
            default_init_state_fn: Function to use as default iterate initialization for the solver. If None, the solver iterate is initialized with zeros.
            n_batch: Number of batched solvers to use.
            export_directory: Directory to export the generated code.
            export_directory_sensitivity: Directory to export the generated
                code for the sensitivity problem.
            throw_error_if_u0_is_outside_ocp_bounds: If True, an error will be thrown when given an u0 in mpc_input that
                is outside the box constraints defined in the ocp.
        """
        self.ocp = ocp

        if ocp_sensitivity is None:
            # setup OCP for sensitivity solver
            if (
                ocp.cost.cost_type != "EXTERNAL"
                or ocp.cost.cost_type_0 != "EXTERNAL"
                or ocp.cost.cost_type_e != "EXTERNAL"
            ):
                raise ValueError(
                    "Automatic derivation of sensitivity problem is only supported for EXTERNAL cost types."
                )
            self.ocp_sensitivity = deepcopy(ocp)
            set_standard_sensitivity_options(self.ocp_sensitivity)
        else:
            self.ocp_sensitivity = ocp_sensitivity

        turn_on_warmstart(self.ocp)
        # turn_on_warmstart(self.ocp_sensitivity)

        # path management
        self.afm = AcadosFileManager(export_directory)
        self.afm_batch = AcadosFileManager(export_directory)
        self.afm_sens = AcadosFileManager(export_directory_sensitivity)
        self.afm_sens_batch = AcadosFileManager(export_directory_sensitivity)

        self._discount_factor = discount_factor
        self._default_init_state_fn = default_init_state_fn

        self.param_labels = SX_to_labels(self.ocp.model.p_global)

        # size of solver batch
        self.n_batch: int = n_batch

        self.throw_error_if_u0_is_outside_ocp_bounds = (
            throw_error_if_u0_is_outside_ocp_bounds
        )

        self.last_call_stats: dict = dict()
        self.last_call_state: MPCSingleState | MPCBatchedState

        # constraints and cost functions
        self._h_fn = None
        self._cost_fn = None

    @cached_property
    def ocp_solver(self) -> AcadosOcpSolver:
        solver = self.afm.setup_acados_ocp_solver(self.ocp)

        if self._discount_factor is not None:
            set_discount_factor(solver, self._discount_factor)

        set_ocp_solver_to_default(solver, self.default_full_mpcparameter, unset_u0=True)

        return solver

    @cached_property
    def ocp_sensitivity_solver(self) -> AcadosOcpSolver:
        solver = self.afm_sens.setup_acados_ocp_solver(self.ocp_sensitivity)

        if self._discount_factor is not None:
            set_discount_factor(solver, self._discount_factor)

        set_ocp_solver_to_default(solver, self.default_sens_mpcparameter, unset_u0=True)

        return solver

    @cached_property
    def ocp_batch_solver(self) -> AcadosOcpBatchSolver:
        ocp = deepcopy(self.ocp)
        ocp.model.name += "_batch"  # type:ignore

        batch_solver = self.afm_batch.setup_acados_ocp_batch_solver(ocp, self.n_batch)

        if self._discount_factor is not None:
            set_discount_factor(batch_solver, self._discount_factor)
        set_ocp_solver_to_default(
            batch_solver, self.default_full_mpcparameter, unset_u0=True
        )

        return batch_solver

    @cached_property
    def ocp_batch_sensitivity_solver(self) -> AcadosOcpBatchSolver:
        ocp = deepcopy(self.ocp_sensitivity)
        ocp.model.name += "_batch"  # type:ignore

        batch_solver = self.afm_sens_batch.setup_acados_ocp_batch_solver(
            ocp, self.n_batch
        )

        if self._discount_factor is not None:
            set_discount_factor(batch_solver, self._discount_factor)
        set_ocp_solver_to_default(
            batch_solver, self.default_sens_mpcparameter, unset_u0=True
        )

        return batch_solver

    @property
    def p_global_dim(self) -> int:
        """Return the dimension of p_global."""
        return (
            self.default_p_global.shape[0] if self.default_p_global is not None else 0
        )

    @property
    def N(self) -> int:
        return self.ocp.solver_options.N_horizon  # type: ignore

    @cached_property
    def default_p_global(self) -> np.ndarray | None:
        """Return the default p_global."""
        return (
            self.ocp.p_global_values
            if self.is_model_p_legal(self.ocp.model.p_global)
            else None
        )

    @cached_property
    def default_p_stagewise(self) -> np.ndarray | None:
        """Return the default p_stagewise."""
        return (
            np.tile(self.ocp.parameter_values, (self.N + 1, 1))
            if self.is_model_p_legal(self.ocp_sensitivity.model.p)
            else None
        )

    @cached_property
    def default_p_W(self) -> np.ndarray | None:
        """Return the default p_W."""
        return (
            np.tile(self.ocp.cost.W, (self.N, 1, 1))
            if self.is_model_p_legal(self.ocp.cost.W)
            else None
        )

    @cached_property
    def default_p_yref(self) -> np.ndarray | None:
        """Return the default p_yref."""
        return (
            np.tile(self.ocp.cost.yref, (self.N, 1))
            if self.is_model_p_legal(self.ocp.cost.yref)
            else None
        )

    @cached_property
    def default_p_W_e(self) -> np.ndarray | None:
        """Return the default p_W_e."""
        return self.ocp.cost.W_e if self.is_model_p_legal(self.ocp.cost.W_e) else None

    @cached_property
    def default_p_yref_e(self) -> np.ndarray | None:
        """Return the default p_yref_e."""
        return (
            self.ocp.cost.yref_e
            if self.is_model_p_legal(self.ocp.cost.yref_e)
            else None
        )

    @cached_property
    def default_full_mpcparameter(self) -> MPCParameter:
        """Return the full default MPCParameter."""
        return MPCParameter(
            p_global=self.default_p_global,
            p_stagewise=self.default_p_stagewise,
            p_W=self.default_p_W,
            p_yref=self.default_p_yref,
            p_W_e=self.default_p_W_e,
            p_yref_e=self.default_p_yref_e,
        )

    @cached_property
    def default_sens_mpcparameter(self) -> MPCParameter:
        """Return the default MPCParameter for sensitivity solver.
        It does not contain the LS-parameters"""
        return MPCParameter(
            p_global=self.default_p_global,
            p_stagewise=self.default_p_stagewise,
        )

    @property
    def default_init_state_fn(
        self,
    ) -> Callable[[MPCInput], MPCSingleState | MPCBatchedState] | None:
        return self._default_init_state_fn

    @default_init_state_fn.setter
    def default_init_state_fn(
        self, value: Callable[[MPCInput], MPCSingleState | MPCBatchedState] | None
    ) -> None:
        self._default_init_state_fn = value

    def is_model_p_legal(self, model_p: Any) -> bool:
        if model_p is None:
            return False
        elif isinstance(model_p, ca.SX):
            return 0 not in model_p.shape
        elif isinstance(model_p, np.ndarray):
            return model_p.size != 0
        elif isinstance(model_p, list) or isinstance(model_p, tuple):
            return len(model_p) != 0
        else:
            raise ValueError(f"Unknown case for model_p, type is {type(model_p)}")

    def state_value(
        self, state: np.ndarray, p_global: np.ndarray | None, sens: bool = False
    ) -> tuple[np.ndarray, np.ndarray | None, np.ndarray]:
        """
        Compute the value function for the given state.

        Args:
            state: The state for which to compute the value function.

        Returns:
            The value function, dvalue_dp_global if requested, and the status of the computation (whether it succeded, etc.).
        """

        mpc_input = MPCInput(x0=state, parameters=MPCParameter(p_global=p_global))
        mpc_output = self.__call__(mpc_input=mpc_input, dvdp=sens)

        return (
            mpc_output.V,
            mpc_output.dvalue_dp_global,
            mpc_output.status,
        )  # type:ignore

    def state_action_value(
        self,
        state: np.ndarray,
        action: np.ndarray,
        p_global: np.ndarray | None,
        sens: bool = False,
    ) -> tuple[np.ndarray, np.ndarray | None, np.ndarray]:
        """
        Compute the state-action value function for the given state and action.

        Args:
            state: The state for which to compute the value function.
            action: The action for which to compute the value function.

        Returns:
            The state-action value function, dQ_dp_global if requested, and the status of the computation (whether it succeded, etc.).
        """

        mpc_input = MPCInput(
            x0=state, u0=action, parameters=MPCParameter(p_global=p_global)
        )
        mpc_output = self.__call__(mpc_input=mpc_input, dvdp=sens)

        return (
            mpc_output.Q,
            mpc_output.dvalue_dp_global,
            mpc_output.status,
        )  # type:ignore

    def policy(
        self,
        state: np.ndarray,
        p_global: np.ndarray | None,
        sens: bool = False,
        use_adj_sens: bool = True,
    ) -> tuple[np.ndarray, np.ndarray | None, np.ndarray]:
        """
        Compute the policy for the given state.

        Args:
            state: The state for which to compute the policy.
            p_global: The global parameters.
            sens: Whether to compute the sensitivity of the policy with respect to the parameters.
            use_adj_sens: Whether to use adjoint sensitivity.
        Returns:
            The policy, du0_dp_global if requested, and the status of the computation (whether it succeded, etc.).
        """

        mpc_input = MPCInput(x0=state, parameters=MPCParameter(p_global=p_global))

        mpc_output = self.__call__(
            mpc_input=mpc_input, dudp=sens, use_adj_sens=use_adj_sens
        )

        return mpc_output.u0, mpc_output.du0_dp_global, mpc_output.status  # type:ignore

    def __call__(
        self,
        mpc_input: MPCInput,
        mpc_state: MPCSingleState | MPCBatchedState | None = None,
        dudx: bool = False,
        dudp: bool = False,
        dvdx: bool = False,
        dvdu: bool = False,
        dvdp: bool = False,
        use_adj_sens: bool = True,
    ) -> MPCOutput:
        """
        Solve the OCP for the given initial state and parameters. If an mpc_state is given and the solver does not converge,
        AND the default_init_state_fn is not None, the solver will attempt another solve reinitialized with the default_init_state_fn
        (in the batched solve, only the non-converged samples will be reattempted to solve).
        NOTE: Information about this call is stored in the public member self.last_call_stats.
        NOTE: The solution state of this call is stored in the public member self.last_call_state.

        Args:
            mpc_input: The input of the MPC controller.
            mpc_state: The iterate of the solver to use as initialization. If None, the solver is initialized using its default_init_state_fn.
            dudx: Whether to compute the sensitivity of the action with respect to the state.
            dudp: Whether to compute the sensitivity of the action with respect to the parameters.
            dvdx: Whether to compute the sensitivity of the value function with respect to the state.
            dvdu: Whether to compute the sensitivity of the value function with respect to the action.
            dvdp: Whether to compute the sensitivity of the value function with respect to the parameters.
            use_adj_sens: Whether to use adjoint sensitivity.

        Returns:
            A collection of outputs from the MPC controller.
        """

        if mpc_input.is_batched() and mpc_input.x0.shape[0] == 1:
            # Jasper (Todo): Quick fix, remove this when automatic proportional batch solving is allowed.
            # undo the batched solve
            mpc_input = mpc_input.get_sample(0)
            mpc_output, mpc_state = self._solve(
                mpc_input=mpc_input,
                mpc_state=mpc_state,  # type: ignore
                dudx=dudx,
                dudp=dudp,
                dvdx=dvdx,
                dvdu=dvdu,
                dvdp=dvdp,
                use_adj_sens=use_adj_sens,
            )

            # add the batch dimension back by iterating over the fields
            def add_dim(value):
                if isinstance(value, np.ndarray):
                    return np.array([value])
                return value

            mpc_output = MPCOutput(
                **{k: add_dim(v) for k, v in mpc_output._asdict().items()}
            )

            self.last_call_state = mpc_state
            return mpc_output

        if not mpc_input.is_batched():
            mpc_output, mpc_state = self._solve(
                mpc_input=mpc_input,
                mpc_state=mpc_state,  # type: ignore
                dudx=dudx,
                dudp=dudp,
                dvdx=dvdx,
                dvdu=dvdu,
                dvdp=dvdp,
                use_adj_sens=use_adj_sens,
            )
            self.last_call_state = mpc_state
            return mpc_output

        mpc_output, mpc_state = self._batch_solve(
            mpc_input=mpc_input,
            mpc_state=mpc_state,  # type: ignore
            dudx=dudx,
            dudp=dudp,
            dvdx=dvdx,
            dvdu=dvdu,
            dvdp=dvdp,
            use_adj_sens=use_adj_sens,
        )
        self.last_call_state = mpc_state

        return mpc_output

    def _solve(
        self,
        mpc_input: MPCInput,
        mpc_state: MPCSingleState | None = None,
        dudx: bool = False,
        dudp: bool = False,
        dvdx: bool = False,
        dvdu: bool = False,
        dvdp: bool = False,
        use_adj_sens: bool = True,
    ) -> tuple[MPCOutput, AcadosOcpFlattenedIterate]:
        if mpc_input.u0 is None and dvdu:
            raise ValueError("dvdu is only allowed if u0 is set in the input.")

        use_sensitivity_solver = dudx or dudp or dvdp

        self.last_call_stats = _solve_shared(
            solver=self.ocp_solver,
            sensitivity_solver=(
                self.ocp_sensitivity_solver if use_sensitivity_solver else None
            ),
            mpc_input=mpc_input,
            mpc_state=mpc_state,
            backup_fn=self.default_init_state_fn,
            throw_error_if_u0_is_outside_ocp_bounds=self.throw_error_if_u0_is_outside_ocp_bounds,
        )

        kw = {}

        kw["status"] = np.array([self.ocp_solver.status])

        kw["u0"] = self.ocp_solver.get(0, "u")

        if mpc_input.u0 is not None:
            kw["Q"] = np.array([self.ocp_solver.get_cost()])
        else:
            kw["V"] = np.array([self.ocp_solver.get_cost()])

        if use_sensitivity_solver:
            if dudx:
                kw["du0_dx0"] = self.ocp_sensitivity_solver.eval_solution_sensitivity(
                    stages=0,
                    with_respect_to="initial_state",
                    return_sens_u=True,
                    return_sens_x=False,
                )["sens_u"]

            if dudp:
                if use_adj_sens:
                    kw["du0_dp_global"] = (
                        self.ocp_sensitivity_solver.eval_adjoint_solution_sensitivity(
                            seed_x=[],
                            seed_u=[
                                (
                                    0,
                                    np.eye(self.ocp.dims.nu),  # type:ignore
                                )
                            ],
                            with_respect_to="p_global",
                            sanity_checks=True,
                        )
                    )
                else:
                    kw["du0_dp_global"] = (
                        self.ocp_sensitivity_solver.eval_solution_sensitivity(
                            0,
                            "p_global",
                            return_sens_u=True,
                            return_sens_x=False,
                        )["sens_u"]
                    )

            if dvdp:
                kw["dvalue_dp_global"] = (
                    self.ocp_sensitivity_solver.eval_and_get_optimal_value_gradient(
                        "p_global"
                    )
                )

        if dvdx:
            kw["dvalue_dx0"] = self.ocp_solver.eval_and_get_optimal_value_gradient(
                with_respect_to="initial_state"
            )

        # NB: Assumes we are evaluating dQdu0 here
        if dvdu:
            kw["dvalue_du0"] = self.ocp_solver.eval_and_get_optimal_value_gradient(
                with_respect_to="initial_control"
            )

        # get mpc state
        flat_iterate = self.ocp_solver.store_iterate_to_flat_obj()

        # Set solvers to default
        unset_u0 = True if mpc_input.u0 is not None else False
        set_ocp_solver_to_default(
            ocp_solver=self.ocp_solver,
            default_mpc_parameters=self.default_full_mpcparameter,
            unset_u0=unset_u0,
        )
        if use_sensitivity_solver:
            set_ocp_solver_to_default(
                ocp_solver=self.ocp_sensitivity_solver,
                default_mpc_parameters=self.default_sens_mpcparameter,
                unset_u0=unset_u0,
            )

        return MPCOutput(**kw), flat_iterate

    def _batch_solve(
        self,
        mpc_input: MPCInput,
        mpc_state: MPCBatchedState | None = None,
        dudx: bool = False,
        dudp: bool = False,
        dvdx: bool = False,
        dvdu: bool = False,
        dvdp: bool = False,
        use_adj_sens: bool = True,
    ) -> tuple[MPCOutput, AcadosOcpFlattenedBatchIterate]:
        if mpc_input.u0 is None and dvdu:
            raise ValueError("dvdu is only allowed if u0 is set in the input.")

        use_sensitivity_solver = dudx or dudp or dvdp

        self.last_call_stats = _solve_shared(
            solver=self.ocp_batch_solver,
            sensitivity_solver=(
                self.ocp_batch_sensitivity_solver if use_sensitivity_solver else None
            ),
            mpc_input=mpc_input,
            mpc_state=mpc_state,
            backup_fn=self.default_init_state_fn,
            throw_error_if_u0_is_outside_ocp_bounds=self.throw_error_if_u0_is_outside_ocp_bounds,
        )

        kw = {}
        kw["status"] = np.array(
            [ocp_solver.status for ocp_solver in self.ocp_batch_solver.ocp_solvers]
        )

        kw["u0"] = np.array(
            [ocp_solver.get(0, "u") for ocp_solver in self.ocp_batch_solver.ocp_solvers]
        )

        if mpc_input.u0 is not None:
            kw["Q"] = np.array(
                [
                    ocp_solver.get_cost()
                    for ocp_solver in self.ocp_batch_solver.ocp_solvers
                ]
            )
        else:
            kw["V"] = np.array(
                [
                    ocp_solver.get_cost()
                    for ocp_solver in self.ocp_batch_solver.ocp_solvers
                ]
            )

        if use_sensitivity_solver:
            if dudx:
                kw["du0_dx0"] = np.array(
                    [
                        ocp_sensitivity_solver.eval_solution_sensitivity(
                            stages=0,
                            with_respect_to="initial_state",
                            return_sens_u=True,
                            return_sens_x=False,
                        )["sens_u"]
                        for ocp_sensitivity_solver in self.ocp_batch_sensitivity_solver.ocp_solvers
                    ]
                )

            if dudp:
                if use_adj_sens:
                    single_seed = np.eye(self.ocp.dims.nu)
                    seed_vec = np.repeat(
                        single_seed[np.newaxis, :, :], self.n_batch, axis=0
                    )

                    kw["du0_dp_global"] = (
                        self.ocp_batch_sensitivity_solver.eval_adjoint_solution_sensitivity(
                            seed_x=[],
                            seed_u=[(0, seed_vec)],
                            with_respect_to="p_global",
                            sanity_checks=True,
                        )
                    )

                else:
                    kw["du0_dp_global"] = np.array(
                        [
                            ocp_sensitivity_solver.eval_solution_sensitivity(
                                0,
                                "p_global",
                                return_sens_u=True,
                                return_sens_x=False,
                            )["sens_u"]
                            for ocp_sensitivity_solver in self.ocp_batch_sensitivity_solver.ocp_solvers
                        ]
                    ).reshape(
                        self.n_batch, self.ocp.dims.nu, self.p_global_dim
                    )  # type:ignore

                assert kw["du0_dp_global"].shape == (
                    self.n_batch,
                    self.ocp.dims.nu,
                    self.p_global_dim,
                )

            if dvdp:
                kw["dvalue_dp_global"] = np.array(
                    [
                        ocp_sensitivity_solver.eval_and_get_optimal_value_gradient(
                            "p_global"
                        )
                        for ocp_sensitivity_solver in self.ocp_batch_sensitivity_solver.ocp_solvers
                    ]
                )

        if dudx:
            kw["du0_dx0"] = np.array(
                [
                    ocp_solver.eval_solution_sensitivity(
                        0,
                        with_respect_to="initial_state",
                        return_sens_u=True,
                        return_sens_x=False,
                    )["sens_u"]
                    for ocp_solver in self.ocp_batch_sensitivity_solver.ocp_solvers
                ]
            )
        if dvdx:
            kw["dvalue_dx0"] = np.array(
                [
                    solver.eval_and_get_optimal_value_gradient(
                        with_respect_to="initial_state"
                    )
                    for solver in self.ocp_batch_solver.ocp_solvers
                ]
            )
        if dvdu:
            kw["dvalue_du0"] = np.array(
                [
                    solver.eval_and_get_optimal_value_gradient(
                        with_respect_to="initial_control"
                    )
                    for solver in self.ocp_batch_solver.ocp_solvers
                ]
            )

        # TODO here we return a batch iterate object
        flat_iterate = self.ocp_batch_solver.store_iterate_to_flat_obj()

        # Set solvers to default
        unset_u0 = True if mpc_input.u0 is not None else False
        set_ocp_solver_to_default(
            ocp_solver=self.ocp_batch_solver,
            default_mpc_parameters=self.default_full_mpcparameter,
            unset_u0=unset_u0,
        )
        if use_sensitivity_solver:
            set_ocp_solver_to_default(
                ocp_solver=self.ocp_batch_sensitivity_solver,
                default_mpc_parameters=self.default_sens_mpcparameter,
                unset_u0=unset_u0,
            )

        return MPCOutput(**kw), flat_iterate

    def last_solve_diagnostics(
        self, ocp_solver: AcadosOcpSolver | AcadosOcpBatchSolver
    ) -> dict | list[dict]:
        """Print statistics for the last solve and collect QP-diagnostics for the solvers.
        NOTE: Simpler information about the last call is stored in self.last_call_stats.
        """

        if isinstance(ocp_solver, AcadosOcpSolver):
            diagnostics = ocp_solver.qp_diagnostics()
            ocp_solver.print_statistics()
            return diagnostics
        elif isinstance(ocp_solver, AcadosOcpBatchSolver):
            diagnostics = []
            for i, single_solver in enumerate(ocp_solver.ocp_solvers):
                diagnostics.append(single_solver.qp_diagnostics())
                single_solver.print_statistics()
            return diagnostics
        else:
            raise ValueError(
                f"Unknown solver type, expected AcadosOcpSolver or AcadosOcpBatchSolver, but got {type(ocp_solver)}."
            )

    def fetch_param(
        self,
        mpc_param: MPCParameter | None = None,
        stage: int = 0,
    ) -> tuple[None | np.ndarray, None | np.ndarray]:
        """
        Fetch the parameters for the given stage.

        Args:
            mpc_param: The parameters.
            stage: The stage.

        Returns:
            The parameters for the given stage.
        """
        p_global = self.default_p_global
        p_stage = (
            self.default_p_stagewise[stage]
            if self.default_p_stagewise is not None
            else None
        )

        if mpc_param is not None:
            if mpc_param.p_global is not None:
                p_global = mpc_param.p_global

            if mpc_param.p_stagewise is not None:
                if mpc_param.p_stagewise_sparse_idx is None:
                    p_stage = mpc_param.p_stagewise[stage]
                else:
                    p_stage = p_stage.copy()  # type:ignore
                    p_stage[mpc_param.p_stagewise_sparse_idx[stage]] = (
                        mpc_param.p_stagewise[stage]
                    )

        return p_global, p_stage

    def stage_cons(
        self,
        x: np.ndarray,
        u: np.ndarray,
        p: MPCParameter | None = None,
    ) -> dict[str, np.ndarray]:
        """
        Get the value of the stage constraints.

        Args:
            x: State.
            u: Control.
            p: Parameters.

        Returns:
            stage_cons: Stage constraints.
        """
        assert x.ndim == 1 and u.ndim == 1

        def relu(value):
            return value * (value > 0)

        cons = {}

        # state constraints
        if self.ocp.constraints.lbx.size > 0:
            cons["lbx"] = relu(self.ocp.constraints.lbx - x[self.ocp.constraints.idxbx])
        if self.ocp.constraints.ubx.size > 0:
            cons["ubx"] = relu(x[self.ocp.constraints.idxbx] - self.ocp.constraints.ubx)
        # control constraints
        if self.ocp.constraints.lbu.size > 0:
            cons["lbu"] = relu(self.ocp.constraints.lbu - u[self.ocp.constraints.idxbu])
        if self.ocp.constraints.ubu.size > 0:
            cons["ubu"] = relu(u[self.ocp.constraints.idxbu] - self.ocp.constraints.ubu)

        # h constraints
        if self.ocp.model.con_h_expr != []:
            if self._h_fn is None:
                inputs = [self.ocp.model.x, self.ocp.model.u]

                if self.default_p_global is not None:
                    inputs.append(self.ocp.model.p_global)

                if self.default_p_stagewise is not None:
                    inputs.append(self.ocp.model.p)  # type: ignore

                self._h_fn = ca.Function("h", inputs, [self.ocp.model.con_h_expr])

            inputs = [x, u]

            p_global, p_stage = self.fetch_param(p)
            if p_global is not None:
                inputs.append(p_global)

            if p_stage is not None:
                inputs.append(p_stage)

            h = self._h_fn(*inputs)
            cons["lh"] = relu(self.ocp.constraints.lh - h)
            cons["uh"] = relu(h - self.ocp.constraints.uh)

        # Todo (Jasper): Add phi constraints.

        return cons

    def stage_cost(
        self,
        x: np.ndarray,
        u: np.ndarray,
        p: MPCParameter | None = None,
    ) -> float:
        """
        Get the value of the stage cost.

        Args:
            x: State.
            u: Control.
            p: Parameters.

        Returns:
            stage_cost: Stage cost.
        """
        if self.ocp.cost.cost_type == "EXTERNAL":
            ocp = self.ocp
        else:
            ocp = self.ocp_sensitivity
        assert x.ndim == 1 and u.ndim == 1

        if self._cost_fn is None:
            inputs = [ocp.model.x, ocp.model.u]

            if self.default_p_global is not None:
                inputs.append(ocp.model.p_global)

            if self.default_p_stagewise is not None:
                inputs.append(ocp.model.p)

            self._cost_fn = ca.Function("cost", inputs, [ocp.model.cost_expr_ext_cost])

        inputs = [x, u]

        p_global, p_stage = self.fetch_param(p)

        if p_global is not None:
            inputs.append(p_global)

        if p_stage is not None:
            inputs.append(p_stage)

        return self._cost_fn(*inputs).full().item()  # type: ignore


# def sequential_batch_solve(
#     mpc: MPC,
#     mpc_input: MPCInput,
#     mpc_state_given: list[MPCState] | None = None,
#     dudx: bool = False,
#     dudp: bool = False,
#     dvdx: bool = False,
#     dvdu: bool = False,
#     dvdp: bool = False,
#     use_adj_sens: bool = True,
# ) -> tuple[MPCOutput, list[MPCState]]:
#     """Perform one solve after another for every sample of the batch (contrary to the parallelized batch_solve of the mpc class).
#     Useful for debugging and timing.
#     """
#
#     def get_idx(data, index):
#         if isinstance(data, tuple) and hasattr(data, "_fields"):  # namedtuple
#             elem_type = type(data)
#             return elem_type(*(get_idx(elem, index) for elem in data))  # type: ignore
#
#         return None if data is None else data[index]
#
#     batch_size = mpc_input.x0.shape[0]
#     outputs = []
#     states = []
#
#     for idx in range(batch_size):
#         mpc_output, mpc_state = mpc._solve(
#             mpc_input=mpc_input.get_sample(idx),
#             mpc_state=mpc_state_given[idx] if mpc_state_given is not None else None,
#             dudx=dudx,
#             dudp=dudp,
#             dvdp=dvdp,
#             dvdx=dvdx,
#             dvdu=dvdu,
#             use_adj_sens=use_adj_sens,
#         )
#
#         outputs.append(mpc_output)
#         states.append(mpc_state)
#
#     def collate(key):
#         value = getattr(outputs[0], key)
#         if value is None:
#             return value
#         return np.stack([getattr(output, key) for output in outputs])
#
#     fields = {key: collate(key) for key in MPCOutput._fields}
#     fields["status"] = fields["status"].squeeze()
#     fields["V"] = fields["V"].squeeze() if fields["V"] is not None else None
#     fields["Q"] = fields["Q"].squeeze() if fields["Q"] is not None else None
#     mpc_output = MPCOutput(**fields)  # type: ignore
#
#     return mpc_output, states  # type: ignore<|MERGE_RESOLUTION|>--- conflicted
+++ resolved
@@ -433,16 +433,12 @@
             solve_stats["sqp_iter"] += solver.get_stats("sqp_iter")
             solve_stats["qp_iter"] += solver.get_stats("qp_iter").sum()  # type:ignore
             solve_stats["time_tot"] += solver.get_stats("time_tot")
-<<<<<<< HEAD
-            solve_stats["first_solve_status"] = [solver.status]
-=======
 
         status = solver.status
         for status_enum in AcadosStatus:
             solve_stats[f"status_{status_enum.name.lower()}"] = int(
                 status == status_enum.value
             )
->>>>>>> af022806
 
     elif isinstance(solver, AcadosOcpBatchSolver):
         status_batch = []
@@ -1145,9 +1141,7 @@
                             )["sens_u"]
                             for ocp_sensitivity_solver in self.ocp_batch_sensitivity_solver.ocp_solvers
                         ]
-                    ).reshape(
-                        self.n_batch, self.ocp.dims.nu, self.p_global_dim
-                    )  # type:ignore
+                    ).reshape(self.n_batch, self.ocp.dims.nu, self.p_global_dim)  # type:ignore
 
                 assert kw["du0_dp_global"].shape == (
                     self.n_batch,
