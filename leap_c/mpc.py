from abc import ABC
from collections import defaultdict
from copy import deepcopy
from dataclasses import fields
from enum import IntEnum
from functools import cached_property
from pathlib import Path
from typing import Any, Callable, List, NamedTuple

import casadi as ca
import numpy as np
import torch
from acados_template import AcadosOcp, AcadosOcpBatchSolver, AcadosOcpSolver
from acados_template.acados_multiphase_ocp import AcadosMultiphaseOcp
from acados_template.acados_ocp_iterate import (
    AcadosOcpFlattenedBatchIterate,
    AcadosOcpFlattenedIterate,
)

from leap_c.utils import (
    AcadosFileManager,
    SX_to_labels,
    set_standard_sensitivity_options,
)


class AcadosStatus(IntEnum):
    ACADOS_SUCCESS = 0
    ACADOS_NAN_DETECTED = 1
    ACADOS_MAXITER = 2
    ACADOS_MINSTEP = 3
    ACADOS_QP_FAILURE = 4
    ACADOS_READY = 5
    ACADOS_UNBOUNDED = 6
    ACADOS_TIMEOUT = 7


class MpcParameter(NamedTuple):
    """
    A named tuple to store the parameters of the MPC planner.
    NOTE: If the non-sensitivity solver is using something else than EXTERNAL cost, like LLS cost, then
    only the first few entries of the here given p_global is set (such that its shape matches the shape of the default p_global
    in that solver). This is due to the fact that "unused" (wrt. casadi expressions) p_global entries are currently not allowed in the solver.

    Attributes:
        p_global: The part of p_global that should be learned in shape (n_p_global_learnable, ) or (B, n_p_global_learnable).
        p_stagewise: The stagewise parameters in shape
            (N+1, p_stagewise_dim) or (N+1, len(p_stagewise_sparse_idx)) if the next field is set or
            (B, N+1, p_stagewise_dim) or (B, N+1, len(p_stagewise_sparse_idx)) if the next field is set.
            If a multi-phase MPC is used this is a list containing the above arrays for the respective phases.
        p_stagewise_sparse_idx: If not None, stagewise parameters are set in a sparse manner, using these indices.
            The indices are in shape (N+1, n_p_stagewise_sparse_idx) or (B, N+1, n_p_stagewise_sparse_idx).
            If a multi-phase MPC is used this is a list containing the above arrays for the respective phases.
    """

    p_global: np.ndarray | None = None
    p_stagewise: List[np.ndarray] | np.ndarray | None = None
    p_stagewise_sparse_idx: List[np.ndarray] | np.ndarray | None = None

    def is_batched(self) -> bool:
        """The empty MpcParameter counts as non-batched."""
        if self.p_global is not None:
            return self.p_global.ndim == 2
        elif self.p_stagewise is not None:
            return self.p_stagewise[0].ndim == 3
        else:
            return False

    def get_sample(self, i: int) -> "MpcParameter":
        """Get the sample at index i from the batch."""
        if not self.is_batched():
            raise ValueError("Cannot sample from non-batched MpcParameter.")
        p_global = self.p_global[i] if self.p_global is not None else None
        p_stagewise = self.p_stagewise[i] if self.p_stagewise is not None else None
        p_stagewise_sparse_idx = (
            self.p_stagewise_sparse_idx[i]
            if self.p_stagewise_sparse_idx is not None
            else None
        )

        return MpcParameter(
            p_global=p_global,
            p_stagewise=p_stagewise,
            p_stagewise_sparse_idx=p_stagewise_sparse_idx,
        )

    def ensure_float64(self) -> "MpcParameter":
        def convert(k, v):
            if k not in ["p_stagewise_sparse_idx"]:
                return v.astype(np.float64) if v is not None else None
            return v

        kw = {k: convert(k, v) for k, v in self._asdict().items()}

        return MpcParameter(**kw)


MpcBatchedState = AcadosOcpFlattenedBatchIterate


class MpcInput(NamedTuple):
    """
    A named tuple to store the input of the MPC planner.

    Attributes:
        x0: The initial states in shape (B, x_dim) or (x_dim, ).
        u0: The initial actions in shape (B, u_dim) or (u_dim, ).
        parameters: The parameters of the MPC planner.
    """

    x0: np.ndarray
    u0: np.ndarray | None = None
    parameters: MpcParameter | None = None

    def is_batched(self) -> bool:
        return self.x0.ndim == 2

    def get_sample(self, i: int) -> "MpcInput":
        """Get the sample at index i from the batch."""
        if not self.is_batched():
            raise ValueError("Cannot sample from non-batched MPCInput.")
        x0 = self.x0[i]
        u0 = self.u0[i] if self.u0 is not None else None
        parameters = (
            self.parameters.get_sample(i) if self.parameters is not None else None
        )
        return MpcInput(x0=x0, u0=u0, parameters=parameters)


class MpcOutput(NamedTuple):
    """
    A named tuple to store the solution of the MPC planner.

    Attributes:
        status: The status of the solver.
        u0: The first optimal action.
        Q: The state-action value function.
        V: The value function.
        dvalue_du0: The sensitivity of the value function with respect to the initial action.
        dvalue_dp_global: The sensitivity of the value function with respect to the global parameters.
        du0_dp_global: The sensitivity of the initial action with respect to the global parameters.
        du0_dx0: The sensitivity of the initial action with respect to the initial state.
    """

    status: np.ndarray | torch.Tensor | None = None  # (B, ) or (1, )
    u0: np.ndarray | torch.Tensor | None = None  # (B, u_dim) or (u_dim, )
    Q: np.ndarray | torch.Tensor | None = None  # (B, ) or (1, )
    V: np.ndarray | torch.Tensor | None = None  # (B, ) or (1, )
    dvalue_dx0: np.ndarray | None = None  # (B, x_dim) or (x_dim, )
    dvalue_du0: np.ndarray | None = None  # (B, u_dim) or (u_dim, )
    dvalue_dp_global: np.ndarray | None = None  # (B, p_dim) or (p_dim, )
    du0_dp_global: np.ndarray | None = None  # (B, udim, p_dim) or (udim, p_dim)
    du0_dx0: np.ndarray | None = None  # (B, u_dim, x_dim) or (u_dim, x_dim)


def set_ocp_solver_mpc_params(
    ocp_solver: AcadosOcpSolver | AcadosOcpBatchSolver,
    mpc_parameter: MpcParameter | None,
    batch_size: int | None = None,
) -> None:
    if mpc_parameter is None:
        return
    if isinstance(ocp_solver, AcadosOcpSolver):
        if mpc_parameter is not None:
            if mpc_parameter.p_global is not None:
                ocp_solver.set_p_global_and_precompute_dependencies(
                    mpc_parameter.p_global
                )

            if mpc_parameter.p_stagewise is not None:
                if mpc_parameter.p_stagewise_sparse_idx is not None:
                    for stage, (p, idx) in enumerate(
                        zip(
                            mpc_parameter.p_stagewise,
                            mpc_parameter.p_stagewise_sparse_idx,
                        )
                    ):
                        ocp_solver.set_params_sparse(stage, p, idx)
                else:
                    for stage, p in enumerate(mpc_parameter.p_stagewise):
                        ocp_solver.set(stage, "p", p)
    elif isinstance(ocp_solver, AcadosOcpBatchSolver):
        for i, single_solver in enumerate(ocp_solver.ocp_solvers):
            if batch_size is not None and i >= batch_size:
                break
            set_ocp_solver_mpc_params(single_solver, mpc_parameter.get_sample(i))
    else:
        raise ValueError(
            f"expected AcadosOcpSolver or AcadosOcpBatchSolver, but got {type(ocp_solver)}."
        )


def set_ocp_solver_iterate(
    ocp_solver: AcadosOcpSolver | AcadosOcpBatchSolver,
    ocp_iterate: MpcBatchedState | None,
) -> None:
    if ocp_iterate is None:
        return
    if isinstance(ocp_solver, AcadosOcpSolver):
        if isinstance(ocp_iterate, AcadosOcpFlattenedIterate):
            ocp_solver.load_iterate_from_flat_obj(ocp_iterate)
        elif ocp_iterate is not None:
            raise ValueError(
                f"Expected AcadosOcpFlattenedIterate for an AcadosOcpSolver, got {type(ocp_iterate)}."
            )

    elif isinstance(ocp_solver, AcadosOcpBatchSolver):
        if isinstance(ocp_iterate, AcadosOcpFlattenedBatchIterate):
            ocp_solver.load_iterate_from_flat_obj(ocp_iterate)
        elif ocp_iterate is not None:
            raise ValueError(
                f"Expected AcadosOcpFlattenedBatchIterate for an AcadosOcpBatchSolver, got {type(ocp_iterate)}."
            )
    else:
        raise ValueError(
            f"expected AcadosOcpSolver or AcadosOcpBatchSolver, got {type(ocp_solver)}."
        )


def set_ocp_solver_initial_condition(
    ocp_solver: AcadosOcpSolver | AcadosOcpBatchSolver,
    mpc_input: MpcInput,
    throw_error_if_u0_is_outside_ocp_bounds: bool,
    batch_size: int | None = None,
) -> None:
    if isinstance(ocp_solver, AcadosOcpSolver):
        x0 = mpc_input.x0
        ocp_solver.set(0, "x", x0)
        ocp_solver.constraints_set(0, "lbx", x0)
        ocp_solver.constraints_set(0, "ubx", x0)
        if mpc_input.u0 is not None:
            u0 = mpc_input.u0
            ocp_solver.set(0, "u", u0)
            if throw_error_if_u0_is_outside_ocp_bounds:
                constr = (
                    ocp_solver.acados_ocp.constraints[0]
                    if isinstance(ocp_solver.acados_ocp, AcadosMultiphaseOcp)
                    else ocp_solver.acados_ocp.constraints
                )
                if constr.lbu.size != 0 and np.any(u0 < constr.lbu):
                    raise ValueError(
                        "You are about to set an initial control that is below the defined lower bound."
                    )
                elif constr.ubu.size != 0 and np.any(u0 > constr.ubu):
                    raise ValueError(
                        "You are about to set an initial control that is above the defined upper bound."
                    )
            ocp_solver.constraints_set(0, "lbu", u0)
            ocp_solver.constraints_set(0, "ubu", u0)

    elif isinstance(ocp_solver, AcadosOcpBatchSolver):
        for i, ocp in enumerate(ocp_solver.ocp_solvers):
            if batch_size is not None and i >= batch_size:
                break

            set_ocp_solver_initial_condition(
                ocp,
                mpc_input.get_sample(i),
                throw_error_if_u0_is_outside_ocp_bounds=throw_error_if_u0_is_outside_ocp_bounds,
            )

    else:
        raise ValueError(
            f"expected AcadosOcpSolver or AcadosOcpBatchSolver, got {type(ocp_solver)}."
        )


def initialize_ocp_solver(
    ocp_solver: AcadosOcpSolver | AcadosOcpBatchSolver,
    mpc_input: MpcInput,
    ocp_iterate: MpcBatchedState | None,
    set_params: bool = True,
    throw_error_if_u0_is_outside_ocp_bounds: bool = True,
) -> None:
    """Initializes the fields of the OCP (batch) solver with the given values.

    Args:
        ocp_solver: The OCP (batch) solver to initialize.
        mpc_input: The MPCInput containing the parameters to set in the OCP (batch) solver
            and the state and possibly control that will be used for the initial conditions.
        ocp_iterate: The iterate of the solver to use as initialization.
        set_params: Whether to set the MPC parameters of the OCP (batch) solver.
        throw_error_if_u0_is_outside_ocp_bounds: If True, an error will be thrown when given an u0 in mpc_input that
            is outside the box constraints defined in the cop
    """
    if mpc_input.is_batched():
        batch_size = mpc_input.x0.shape[0]
    else:
        batch_size = None

    set_ocp_solver_iterate(ocp_solver, ocp_iterate)
    if set_params:
        set_ocp_solver_mpc_params(
            ocp_solver, mpc_input.parameters, batch_size=batch_size
        )
    # Set the initial conditions after setting the iterate, in case the given iterate contains a different value
    set_ocp_solver_initial_condition(
        ocp_solver,
        mpc_input,
        throw_error_if_u0_is_outside_ocp_bounds=throw_error_if_u0_is_outside_ocp_bounds,
        batch_size=batch_size,
    )


def unset_ocp_solver_initial_control_constraints(
    ocp_solver: AcadosOcpSolver | AcadosOcpBatchSolver,
) -> None:
    """Unset the initial control constraints of the OCP (batch) solver."""

    if isinstance(ocp_solver, AcadosOcpSolver):
        ocp_solver.constraints_set(0, "lbu", ocp_solver.acados_ocp.constraints.lbu)  # type: ignore
        ocp_solver.constraints_set(0, "ubu", ocp_solver.acados_ocp.constraints.ubu)  # type: ignore

    elif isinstance(ocp_solver, AcadosOcpBatchSolver):
        for ocp_solver in ocp_solver.ocp_solvers:
            unset_ocp_solver_initial_control_constraints(ocp_solver)

    else:
        raise ValueError(
            f"expected AcadosOcpSolver or AcadosOcpBatchSolver, got {type(ocp_solver)}."
        )


def set_ocp_solver_to_default(
    ocp_solver: AcadosOcpSolver | AcadosOcpBatchSolver,
    default_mpc_parameters: MpcParameter,
    unset_u0: bool,
) -> None:
    """Resets the OCP (batch) solver to remove any "state" to be carried over in the next call.
    Since the init function or a given iterate is being used to override the state of the solver anyways,
    we don't need to call ocp_solver.reset().
    This entails:
    - Setting the parameters to the default values (since the default is consistent over the batch, the given MpcParameter must not be batched).
    - Unsetting the initial control constraints if they were set.
    """
    if isinstance(ocp_solver, AcadosOcpSolver):
        if unset_u0:
            unset_ocp_solver_initial_control_constraints(ocp_solver)
        set_ocp_solver_mpc_params(ocp_solver, default_mpc_parameters)

    elif isinstance(ocp_solver, AcadosOcpBatchSolver):
        for ocp_solver in ocp_solver.ocp_solvers:
            set_ocp_solver_to_default(ocp_solver, default_mpc_parameters, unset_u0)

    else:
        raise ValueError(
            f"expected AcadosOcpSolver or AcadosOcpBatchSolver, got {type(ocp_solver)}."
        )


def set_discount_factor(
    ocp_solver: AcadosOcpSolver | AcadosOcpBatchSolver, discount_factor: float
) -> None:
    if isinstance(ocp_solver, AcadosOcpSolver):
        for stage in range(ocp_solver.acados_ocp.solver_options.N_horizon + 1):  # type: ignore
            ocp_solver.cost_set(stage, "scaling", discount_factor**stage)

    elif isinstance(ocp_solver, AcadosOcpBatchSolver):
        for ocp_solver in ocp_solver.ocp_solvers:
            set_discount_factor(ocp_solver, discount_factor)

    else:
        raise ValueError(
            f"expected AcadosOcpSolver or AcadosOcpBatchSolver, got {type(ocp_solver)}."
        )


def _solve_shared(
    solver: AcadosOcpBatchSolver,
    sensitivity_solver: AcadosOcpBatchSolver | None,
    mpc_input: MpcInput,
    mpc_state: MpcBatchedState | None,
    backup_fn: Callable[[MpcInput], MpcBatchedState] | None,
    throw_error_if_u0_is_outside_ocp_bounds: bool = True,
) -> dict[str, Any]:
    batch_size = mpc_input.x0.shape[0]

    # Use the backup function to get an iterate in the first solve already, if no iterate is given.
    # Else no iterate is used, which means the iterate of the resetted solver is used (i.e. all iterates are set to 0).
    if mpc_state is None and backup_fn is not None:
        iterate = backup_fn(mpc_input)  # type:ignore
    else:
        iterate = mpc_state
    initialize_ocp_solver(
        ocp_solver=solver,
        mpc_input=mpc_input,
        ocp_iterate=iterate,
        throw_error_if_u0_is_outside_ocp_bounds=throw_error_if_u0_is_outside_ocp_bounds,
    )
    solver.solve(n_batch=batch_size)

    solve_stats = dict()

    stats_batch = defaultdict(list)
    status_batch = []
    backup_status_batch = []
    any_failed = False

    ocp_solvers = solver.ocp_solvers[: batch_size]

    for i, ocp_solver in enumerate(ocp_solvers):
        # TODO (Jasper): Providing batch statistics could be moved to acados
        status = ocp_solver.status
        status_batch.append(status)
        stats_batch["sqp_iter"].append(ocp_solver.get_stats("sqp_iter"))
        stats_batch["qp_iter"].append(
            ocp_solver.get_stats("qp_iter").sum()
        )  # type:ignore
        stats_batch["time_tot"].append(ocp_solver.get_stats("time_tot"))
        if status != 0:
            any_failed = True

    if (
        any_failed and backup_fn is not None and iterate is not None
    ):  # Reattempt with backup
        # TODO (Jasper): Currently we do a global resolve!
        #   - It is not clear how problematic this is, as the individual solver directly converges.
        #   - Option A: We leave it like this.
        #   - Option B: We generate a new batch and load the iterate into the first n solvers.
        #   - Option C: Acados provides an idx functionality allowing to select which solvers to run.

        # build new batch
        for i, ocp_solver in enumerate(ocp_solvers):
            if status_batch[i] != 0:
                single_input = mpc_input.get_sample(i)
                initialize_ocp_solver(
                    ocp_solver=ocp_solver,
                    mpc_input=single_input,
                    ocp_iterate=backup_fn(single_input),  # type:ignore
                    set_params=False,
                    throw_error_if_u0_is_outside_ocp_bounds=throw_error_if_u0_is_outside_ocp_bounds,
                )
        solver.solve(n_batch=batch_size)

        reattempts = 0

        for i, ocp_solver in enumerate(ocp_solvers):
            # Only update the stats if a resolve was attempted
            if status_batch[i] == 0:
                continue
            reattempts += 1
            stats_batch["sqp_iter"][i] += ocp_solver.get_stats("sqp_iter")
            stats_batch["qp_iter"][i] += ocp_solver.get_stats(
                "qp_iter"
            ).sum()  # type:ignore
            stats_batch["time_tot"][i] += ocp_solver.get_stats(
                "time_tot"
            )  # type:ignore

            backup_status_batch.append(ocp_solver.status)

        solve_stats["backup_rate"] = reattempts / batch_size

    # report each status individually
    status_batch = np.array(status_batch)
    backup_status_batch = np.array(backup_status_batch)

    for i, status_enum in enumerate(AcadosStatus):
        name = status_enum.name.lower()

        n_equal = (status_batch == status_enum.value).sum()
        solve_stats[f"status_{name}"] = float(n_equal / batch_size)

        if len(backup_status_batch) > 0:
            backup_n_equal = (backup_status_batch == status_enum.value).sum()
            solve_stats[f"backup_status_{name}"] = float(
                backup_n_equal / len(backup_status_batch)
            )

    # report batch statistics with avg, min, max
    for key, values in stats_batch.items():
        values = np.array(values)
        solve_stats[f"{key}_avg"] = values.mean()
        solve_stats[f"{key}_min"] = values.min()
        solve_stats[f"{key}_max"] = values.max()

    if sensitivity_solver is not None:
        # Mask LS-parameters
        if mpc_input.parameters is not None:
            sens_input = MpcInput(
                x0=mpc_input.x0,
                u0=mpc_input.u0,
                parameters=MpcParameter(
                    p_global=mpc_input.parameters.p_global,
                    p_stagewise=mpc_input.parameters.p_stagewise,
                    p_stagewise_sparse_idx=mpc_input.parameters.p_stagewise_sparse_idx,
                ),
            )
        else:
            sens_input = mpc_input
        initialize_ocp_solver(
            ocp_solver=sensitivity_solver,
            mpc_input=sens_input,
            ocp_iterate=solver.store_iterate_to_flat_obj(),
            throw_error_if_u0_is_outside_ocp_bounds=throw_error_if_u0_is_outside_ocp_bounds,
        )
        sensitivity_solver.setup_qp_matrices_and_factorize(n_batch=batch_size)

    return solve_stats


def turn_on_warmstart(acados_ocp: AcadosOcp):
    if not (
        acados_ocp.solver_options.qp_solver_warm_start
        and acados_ocp.solver_options.nlp_solver_warm_start_first_qp
        and acados_ocp.solver_options.nlp_solver_warm_start_first_qp_from_nlp
    ):
        print(
            "WARNING: Warmstart is not enabled. We will enable it for our initialization strategies to work properly."
        )
    acados_ocp.solver_options.qp_solver_warm_start = 0
    acados_ocp.solver_options.nlp_solver_warm_start_first_qp = True
    acados_ocp.solver_options.nlp_solver_warm_start_first_qp_from_nlp = True


def create_zero_init_state_fn(
    solver: AcadosOcpSolver,
) -> Callable[[MpcInput], MpcBatchedState]:
    """Create a function that initializes the solver iterate with zeros.

    Args:
        solver: The solver to initialize.

    Returns:
        The function that initializes the solver iterate with zeros.
    """
    iterate = solver.store_iterate_to_flat_obj()

    # overwrite the iterate with zeros
    for f in fields(iterate):
        n = f.name
        setattr(iterate, n, np.zeros_like(getattr(iterate, n)))  # type: ignore

    def init_state_fn(mpc_input: MpcInput) -> MpcBatchedState:
        if not mpc_input.is_batched():
            # TOOD: The non batched case should be removed depending on how
            #   we update the solve_shared.
            return deepcopy(iterate)

        batch_size = len(mpc_input.x0)
        kw = {}

        for f in fields(iterate):
            n = f.name
            kw[n] = np.tile(getattr(iterate, n), (batch_size, 1))

        return AcadosOcpFlattenedBatchIterate(**kw, N_batch=batch_size)

    return init_state_fn


class Mpc(ABC):
    """Mpc abstract base class."""

    def __init__(
        self,
        ocp: AcadosOcp,
        ocp_sensitivity: AcadosOcp | None = None,
        discount_factor: float | None = None,
        init_state_fn: Callable[[MpcInput], MpcBatchedState] | None = None,
        n_batch_max: int = 256,
        num_threads_in_batch_methods: int = 1,
        export_directory: Path | None = None,
        export_directory_sensitivity: Path | None = None,
        throw_error_if_u0_is_outside_ocp_bounds: bool = True,
    ):
        """
        Initialize the MPC object.

        Args:
            ocp: Optimal control problem formulation used for solving the OCP.
            ocp_sensitivity: The optimal control problem formulation to use for sensitivities.
                If None, the sensitivity problem is derived from the ocp, however only the EXTERNAL cost type is allowed then.
                For an example of how to set up other cost types refer, e.g., to examples/pendulum_on_cart.py .
            discount_factor: Discount factor. If None, acados default cost scaling is used, i.e. dt for intermediate stages, 1 for terminal stage.
            init_state_fn: Function to use as default iterate initialization for the solver. If None, the solver iterate is initialized with zeros.
            n_batch_max: Maximum batch size.
            num_threads_in_batch_methods: Number of threads to use in the batch methods.
            export_directory: Directory to export the generated code.
            export_directory_sensitivity: Directory to export the generated
                code for the sensitivity problem.
            throw_error_if_u0_is_outside_ocp_bounds: If True, an error will be thrown when given an u0 in mpc_input that
                is outside the box constraints defined in the ocp.
        """
        self.ocp = ocp

        if ocp_sensitivity is None:
            # setup OCP for sensitivity solver
            if (
                ocp.cost.cost_type not in ["EXTERNAL", "NONLINEAR_LS"]
                or ocp.cost.cost_type_0 not in ["EXTERNAL", "NONLINEAR_LS", None]
                or ocp.cost.cost_type_e not in ["EXTERNAL", "NONLINEAR_LS"]
            ):
                raise ValueError(
                    "Automatic derivation of sensitivity problem is only supported for EXTERNAL or NONLINEAR_LS cost types."
                )
            self.ocp_sensitivity = deepcopy(ocp)
            # TODO: check using acados if sens solver is needed, see __uses_exact_hessian in acados. Then remove linear_mpc class.

            set_standard_sensitivity_options(self.ocp_sensitivity)
        else:
            self.ocp_sensitivity = ocp_sensitivity

        if self.ocp.cost.cost_type_0 not in ["EXTERNAL", None]:
            self.ocp.translate_intial_cost_term_to_external(
                cost_hessian=ocp.solver_options.hessian_approx
            )
            self.ocp_sensitivity.translate_intial_cost_term_to_external(
                cost_hessian="EXACT"
            )

        if self.ocp.cost.cost_type not in ["EXTERNAL"]:
            self.ocp.translate_intermediate_cost_term_to_external(
                cost_hessian=ocp.solver_options.hessian_approx
            )
            self.ocp_sensitivity.translate_intermediate_cost_term_to_external(
                cost_hessian="EXACT"
            )

        if self.ocp.cost.cost_type_e not in ["EXTERNAL"]:
            self.ocp.translate_terminal_cost_term_to_external(
                cost_hessian=ocp.solver_options.hessian_approx
            )
            self.ocp_sensitivity.translate_terminal_cost_term_to_external(
                cost_hessian="EXACT"
            )

        turn_on_warmstart(self.ocp)

        # turn_on_warmstart(self.ocp_sensitivity)

        # path management
        self.afm = AcadosFileManager(export_directory)
        self.afm_batch = AcadosFileManager(export_directory)
        self.afm_sens = AcadosFileManager(export_directory_sensitivity)
        self.afm_sens_batch = AcadosFileManager(export_directory_sensitivity)

        self._num_threads_in_batch_methods: int = num_threads_in_batch_methods
        self.n_batch_max: int = n_batch_max

        self._discount_factor = discount_factor
        if init_state_fn is None:
            ocp_solver = self.ocp_batch_solver.ocp_solvers[0]
            self.init_state_fn = create_zero_init_state_fn(ocp_solver)
        else:
            self.init_state_fn = init_state_fn

        self.param_labels = SX_to_labels(self.ocp.model.p_global)


        self.throw_error_if_u0_is_outside_ocp_bounds = (
            throw_error_if_u0_is_outside_ocp_bounds
        )

        self.last_call_stats: dict = dict()

    @cached_property
    def ocp_solver(self) -> AcadosOcpSolver:
        return self.ocp_batch_solver.ocp_solvers[0]
 
    @cached_property
    def ocp_sensitivity_solver(self) -> AcadosOcpSolver:
        return self.ocp_batch_sensitivity_solver.ocp_solvers[0]

    @cached_property
    def ocp_batch_solver(self) -> AcadosOcpBatchSolver:
        ocp = deepcopy(self.ocp)
        ocp.model.name += "_batch"  # type:ignore

        batch_solver = self.afm_batch.setup_acados_ocp_batch_solver(
            ocp, self.n_batch_max, self._num_threads_in_batch_methods
        )

        if self._discount_factor is not None:
            set_discount_factor(batch_solver, self._discount_factor)
        set_ocp_solver_to_default(
            batch_solver, self.default_full_mpcparameter, unset_u0=True
        )

        return batch_solver

    @cached_property
    def ocp_batch_sensitivity_solver(self) -> AcadosOcpBatchSolver:
        ocp = deepcopy(self.ocp_sensitivity)
        ocp.model.name += "_batch"  # type:ignore

        batch_solver = self.afm_sens_batch.setup_acados_ocp_batch_solver(
            ocp, self.n_batch_max, self._num_threads_in_batch_methods
        )

        if self._discount_factor is not None:
            set_discount_factor(batch_solver, self._discount_factor)
        set_ocp_solver_to_default(
            batch_solver, self.default_sens_mpcparameter, unset_u0=True
        )

        return batch_solver

    @property
    def p_global_dim(self) -> int:
        """Return the dimension of p_global."""
        return (
            self.default_p_global.shape[0] if self.default_p_global is not None else 0
        )

    @property
    def num_threads_batch_methods(self) -> int:
        """The number of threads to use in the batch methods."""
        return self._num_threads_in_batch_methods

    @num_threads_batch_methods.setter
    def num_threads_batch_methods(self, n_threads):
        self._num_threads_in_batch_methods = n_threads
        self.ocp_batch_solver.num_threads_in_batch_solve = n_threads
        self.ocp_batch_sensitivity_solver.num_threads_in_batch_solve = n_threads

    @property
    def N(self) -> int:
        return self.ocp.solver_options.N_horizon  # type: ignore

    @cached_property
    def default_p_global(self) -> np.ndarray | None:
        """Return the default p_global."""
        return (
            self.ocp.p_global_values
            if self.is_model_p_legal(self.ocp.model.p_global)
            else None
        )

    @cached_property
    def default_p_stagewise(self) -> np.ndarray | None:
        """Return the default p_stagewise."""
        return (
            np.tile(self.ocp.parameter_values, (self.N + 1, 1))
            if self.is_model_p_legal(self.ocp_sensitivity.model.p)
            else None
        )

    @cached_property
    def default_full_mpcparameter(self) -> MpcParameter:
        """Return the full default MpcParameter."""
        return MpcParameter(
            p_global=self.default_p_global,
            p_stagewise=self.default_p_stagewise,
        )

    @cached_property
    def default_sens_mpcparameter(self) -> MpcParameter:
        """Return the default MpcParameter for sensitivity solver.
        It does not contain the LS-parameters"""
        return MpcParameter(
            p_global=self.default_p_global,
            p_stagewise=self.default_p_stagewise,
        )

    def is_model_p_legal(self, model_p: Any) -> bool:
        if model_p is None:
            return False
        elif isinstance(model_p, ca.SX):
            return 0 not in model_p.shape
        elif isinstance(model_p, np.ndarray):
            return model_p.size != 0
        elif isinstance(model_p, list) or isinstance(model_p, tuple):
            return len(model_p) != 0
        else:
            raise ValueError(f"Unknown case for model_p, type is {type(model_p)}")

    def policy(
        self,
        state: np.ndarray,
        p_global: np.ndarray | None,
        p_stagewise: np.ndarray | None = None,
        p_stagewise_sparse_idx: np.ndarray | None = None,
        solver_state: MpcBatchedState | None = None,
    ) -> tuple[np.ndarray, MpcBatchedState, np.ndarray]:
        """Compute the policy for a given state.

        Args:
            state: The state for which to compute the policy.
            p_global: The global parameters.
            p_stagewise: The stagewise parameters.
            p_stagewise_sparse_idx: The sparse indices of the stagewise parameters.
            solver_state: The iterate of the solver to use as initialization. If None, the
                solver is initialized using its init_state_fn.

        Returns:
            The action (or control), the state and status of the solver.
        """

        def batchify(x: np.ndarray | None) -> np.ndarray:
            if x is None:
                return x
            if x.ndim != 1:
                raise ValueError("Policy input should not be batched!")

            return x.reshape(1, -1)

        state = batchify(state)

        if all(p is None for p in [p_global, p_stagewise, p_stagewise_sparse_idx]):
            param = None
        else:
            p_global = batchify(p_global)
            p_stagewise = batchify(p_stagewise)
            p_stagewise_sparse_idx = batchify(p_stagewise_sparse_idx)

            param = MpcParameter(
                p_global=p_global,
                p_stagewise=p_stagewise,
                p_stagewise_sparse_idx=p_stagewise_sparse_idx,
            )

        mpc_input = MpcInput(x0=state, parameters=param)
        mpc_output, mpc_state = self(mpc_input=mpc_input, mpc_state=solver_state)

        return mpc_output.u0[0], mpc_state, mpc_output.status[0]  # type:ignore

    def __call__(
        self,
        mpc_input: MpcInput,
        mpc_state: MpcBatchedState | None = None,
        dudx: bool = False,
        dudp: bool = False,
        dvdx: bool = False,
        dvdu: bool = False,
        dvdp: bool = False,
        use_adj_sens: bool = True,
    ) -> tuple[MpcOutput, MpcBatchedState]:
        """Solve the OCP for the given initial state and parameters.

        If an mpc_state is given and the solver does not converge, the solver does a
        reattempt using the init_state_fn. If the mpc_state is None, the init_state_fn is
        used to initialize the solver.

        Note:
            Information of this call is stored in the public member self.last_call_stats.
            The solution state of this call is stored in the public member
                self.last_call_state.

        Args:
            mpc_input: The input of the MPC controller.
            mpc_state: The iterate of the solver to use as initialization. If None, the
                solver is initialized using its init_state_fn.
            dudx: Whether to compute the sensitivity of the action with respect to the
                state.
            dudp: Whether to compute the sensitivity of the action with respect to the
                parameters.
            dvdx: Whether to compute the sensitivity of the value function with respect
                to the state.
            dvdu: Whether to compute the sensitivity of the value function with respect
                to the action.
            dvdp: Whether to compute the sensitivity of the value function with respect
                to the parameters.
            use_adj_sens: Whether to use adjoint sensitivity.

        Returns:
            A collection of outputs from the MPC controller and the state of the solver.
        """
        batch_size = mpc_input.x0.shape[0]

        if not mpc_input.is_batched():
            raise ValueError("The input to `__call__` of MPC must be batched.")

        if mpc_input.u0 is None and dvdu:
            raise ValueError("dvdu is only allowed if u0 is set in the input.")

        use_sensitivity_solver = dudx or dudp or dvdp

        self.last_call_stats = _solve_shared(
            solver=self.ocp_batch_solver,
            sensitivity_solver=(
                self.ocp_batch_sensitivity_solver if use_sensitivity_solver else None
            ),
            mpc_input=mpc_input,
            mpc_state=mpc_state,
            backup_fn=self.init_state_fn,
            throw_error_if_u0_is_outside_ocp_bounds=self.throw_error_if_u0_is_outside_ocp_bounds,
        )

        solvers = self.ocp_batch_solver.ocp_solvers[:batch_size]
        if use_sensitivity_solver:
            sens_solvers = self.ocp_batch_sensitivity_solver.ocp_solvers[:batch_size]

        kw = {}
        kw["status"] = np.array([s.status for s in solvers])
        kw["u0"] = np.array([s.get(0, "u") for s in solvers])

        if mpc_input.u0 is not None:
            kw["Q"] = np.array([s.get_cost() for s in solvers])
        else:
            kw["V"] = np.array([s.get_cost() for s in solvers])

        if dudx:
            kw["du0_dx0"] = np.array(
                [
                    s.eval_solution_sensitivity(
                        stages=0,
                        with_respect_to="initial_state",
                        return_sens_u=True,
                        return_sens_x=False,
                    )["sens_u"]
                    for s in sens_solvers
                ]
            )

<<<<<<< HEAD
=======
        if dudx:
            kw["du0_dx0"] = np.array(
                [
                    ocp_sensitivity_solver.eval_solution_sensitivity(
                        stages=0,
                        with_respect_to="initial_state",
                        return_sens_u=True,
                        return_sens_x=False,
                    )["sens_u"]
                    for ocp_sensitivity_solver in self.ocp_batch_sensitivity_solver.ocp_solvers
                ]
            )

>>>>>>> 86a8f856
        if dudp:
            if use_adj_sens:
                single_seed = np.eye(self.ocp.dims.nu)
                seed_vec = np.repeat(
<<<<<<< HEAD
                    single_seed[np.newaxis, :, :], self.n_batch_max, axis=0
                )

                kw["du0_dp_global"] = (
                    self.ocp_batch_sensitivity_solver.eval_adjoint_solution_sensitivity(
                        seed_x=[],
                        seed_u=[(0, seed_vec)],
                        with_respect_to="p_global",
                        sanity_checks=True,
                    )
                )

            else:
                kw["du0_dp_global"] = np.array(
                    [
                        s.eval_solution_sensitivity(
                            stages=0,
                            with_respect_to="p_global",
                            return_sens_u=True,
                            return_sens_x=False,
                        )["sens_u"]
                        for s in sens_solvers
                    ]
                ).reshape(
                    self.n_batch_max, self.ocp.dims.nu, self.p_global_dim
                )  # type:ignore

            assert kw["du0_dp_global"].shape == (
                self.n_batch_max,
                self.ocp.dims.nu,
                self.p_global_dim,
            )

        if dvdp:
            kw["dvalue_dp_global"] = np.array(
                [
                    s.eval_and_get_optimal_value_gradient("p_global")
                    for s in sens_solvers
=======
                    single_seed[np.newaxis, :, :], self.n_batch, axis=0
                )

                kw["du0_dp_global"] = (
                    self.ocp_batch_sensitivity_solver.eval_adjoint_solution_sensitivity(
                        seed_x=[],
                        seed_u=[(0, seed_vec)],
                        with_respect_to="p_global",
                        sanity_checks=True,
                    )
                )

            else:
                kw["du0_dp_global"] = np.array(
                    [
                        ocp_sensitivity_solver.eval_solution_sensitivity(
                            stages=0,
                            with_respect_to="p_global",
                            return_sens_u=True,
                            return_sens_x=False,
                        )["sens_u"]
                        for ocp_sensitivity_solver in self.ocp_batch_sensitivity_solver.ocp_solvers
                    ]
                ).reshape(self.n_batch, self.ocp.dims.nu, self.p_global_dim)  # type:ignore

            assert kw["du0_dp_global"].shape == (
                self.n_batch,
                self.ocp.dims.nu,
                self.p_global_dim,
            )

        if dvdp:
            kw["dvalue_dp_global"] = np.array(
                [
                    ocp_sensitivity_solver.eval_and_get_optimal_value_gradient(
                        "p_global"
                    )
                    for ocp_sensitivity_solver in self.ocp_batch_sensitivity_solver.ocp_solvers
>>>>>>> 86a8f856
                ]
            )

        if dudx:
            kw["du0_dx0"] = np.array(
                [
                    s.eval_solution_sensitivity(
                        stages=0,
                        with_respect_to="initial_state",
                        return_sens_u=True,
                        return_sens_x=False,
                    )["sens_u"]
                    for s in sens_solvers
                ]
            )
        if dvdx:
            kw["dvalue_dx0"] = np.array(
                [
                    s.eval_and_get_optimal_value_gradient(
                        with_respect_to="initial_state"
                    )
                    for s in sens_solvers
                ]
            )
        if dvdu:
            kw["dvalue_du0"] = np.array(
                [
                    s.eval_and_get_optimal_value_gradient(
                        with_respect_to="initial_control"
                    )
                    for s in sens_solvers
                ]
            )

        flat_iterate = self.ocp_batch_solver.store_iterate_to_flat_obj(n_batch=batch_size)

        # Set solvers to default
        unset_u0 = True if mpc_input.u0 is not None else False
        set_ocp_solver_to_default(
            ocp_solver=self.ocp_batch_solver,
            default_mpc_parameters=self.default_full_mpcparameter,
            unset_u0=unset_u0,
        )
        if use_sensitivity_solver:
            set_ocp_solver_to_default(
                ocp_solver=self.ocp_batch_sensitivity_solver,
                default_mpc_parameters=self.default_sens_mpcparameter,
                unset_u0=unset_u0,
            )

        return MpcOutput(**kw), flat_iterate

    def last_solve_diagnostics(
        self, ocp_solver: AcadosOcpSolver | AcadosOcpBatchSolver
    ) -> dict | list[dict]:
        """Print statistics for the last solve and collect QP-diagnostics for the solvers.

        Simpler information about the last call is stored in self.last_call_stats.
        """

        if isinstance(ocp_solver, AcadosOcpSolver):
            diagnostics = ocp_solver.qp_diagnostics()
            ocp_solver.print_statistics()
            return diagnostics
        elif isinstance(ocp_solver, AcadosOcpBatchSolver):
            diagnostics = []
            for single_solver in ocp_solver.ocp_solvers:
                diagnostics.append(single_solver.qp_diagnostics())
                single_solver.print_statistics()
            return diagnostics
        else:
            raise ValueError(
                f"Unknown solver type, expected AcadosOcpSolver or AcadosOcpBatchSolver, but got {type(ocp_solver)}."
            )<|MERGE_RESOLUTION|>--- conflicted
+++ resolved
@@ -903,28 +903,11 @@
                 ]
             )
 
-<<<<<<< HEAD
-=======
-        if dudx:
-            kw["du0_dx0"] = np.array(
-                [
-                    ocp_sensitivity_solver.eval_solution_sensitivity(
-                        stages=0,
-                        with_respect_to="initial_state",
-                        return_sens_u=True,
-                        return_sens_x=False,
-                    )["sens_u"]
-                    for ocp_sensitivity_solver in self.ocp_batch_sensitivity_solver.ocp_solvers
-                ]
-            )
-
->>>>>>> 86a8f856
         if dudp:
             if use_adj_sens:
                 single_seed = np.eye(self.ocp.dims.nu)
                 seed_vec = np.repeat(
-<<<<<<< HEAD
-                    single_seed[np.newaxis, :, :], self.n_batch_max, axis=0
+                    single_seed[np.newaxis, :, :], batch_size, axis=0
                 )
 
                 kw["du0_dp_global"] = (
@@ -962,46 +945,6 @@
                 [
                     s.eval_and_get_optimal_value_gradient("p_global")
                     for s in sens_solvers
-=======
-                    single_seed[np.newaxis, :, :], self.n_batch, axis=0
-                )
-
-                kw["du0_dp_global"] = (
-                    self.ocp_batch_sensitivity_solver.eval_adjoint_solution_sensitivity(
-                        seed_x=[],
-                        seed_u=[(0, seed_vec)],
-                        with_respect_to="p_global",
-                        sanity_checks=True,
-                    )
-                )
-
-            else:
-                kw["du0_dp_global"] = np.array(
-                    [
-                        ocp_sensitivity_solver.eval_solution_sensitivity(
-                            stages=0,
-                            with_respect_to="p_global",
-                            return_sens_u=True,
-                            return_sens_x=False,
-                        )["sens_u"]
-                        for ocp_sensitivity_solver in self.ocp_batch_sensitivity_solver.ocp_solvers
-                    ]
-                ).reshape(self.n_batch, self.ocp.dims.nu, self.p_global_dim)  # type:ignore
-
-            assert kw["du0_dp_global"].shape == (
-                self.n_batch,
-                self.ocp.dims.nu,
-                self.p_global_dim,
-            )
-
-        if dvdp:
-            kw["dvalue_dp_global"] = np.array(
-                [
-                    ocp_sensitivity_solver.eval_and_get_optimal_value_gradient(
-                        "p_global"
-                    )
-                    for ocp_sensitivity_solver in self.ocp_batch_sensitivity_solver.ocp_solvers
->>>>>>> 86a8f856
                 ]
             )
 
