"""Provides a trainer for a Soft Actor-Critic algorithm that uses a differentiable MPC
layer for the policy network."""

from dataclasses import dataclass, field
from pathlib import Path
from typing import Any, Iterator, NamedTuple

import gymnasium as gym
import numpy as np
import torch
import torch.nn as nn

from leap_c.mpc import MpcBatchedState
from leap_c.nn.mlp import MLP, MlpConfig
from leap_c.nn.modules import MpcSolutionModule
from leap_c.nn.gaussian import SquashedGaussian
from leap_c.registry import register_trainer
from leap_c.rl.replay_buffer import ReplayBuffer
from leap_c.task import Task
from leap_c.trainer import (
    BaseConfig,
    LogConfig,
    TrainConfig,
    Trainer,
    ValConfig,
)


@dataclass(kw_only=True)
class SacZopAlgorithmConfig:
    """Contains the necessary information for a SacTrainer.

    Attributes:
        batch_size: The batch size for training.
        buffer_size: The size of the replay buffer.
        gamma: The discount factor.
        tau: The soft update factor.
        soft_update_freq: The frequency of soft updates.
        lr_q: The learning rate for the Q networks.
        lr_pi: The learning rate for the policy network.
        lr_alpha: The learning rate for the temperature parameter.
        num_critics: The number of critic networks.
        report_loss_freq: The frequency of reporting the loss.
        update_freq: The frequency of updating the networks.
    """

    critic_mlp: MlpConfig = field(default_factory=MlpConfig)
    actor_mlp: MlpConfig = field(default_factory=MlpConfig)
    batch_size: int = 64
    buffer_size: int = 1000000
    gamma: float = 0.99
    tau: float = 0.005
    soft_update_freq: int = 1
    lr_q: float = 1e-4
    lr_pi: float = 3e-4  # this can be lowered to make it more stable
    lr_alpha: float = 1e-3  # 1e-4
    init_alpha: float = 0.1
    num_critics: int = 2
    report_loss_freq: int = 100
    update_freq: int = 1


@dataclass(kw_only=True)
class SacZopBaseConfig(BaseConfig):
    """Contains the necessary information for a Trainer.

    Attributes:
        sac: The Sac algorithm configuration.
        train: The training configuration.
        val: The validation configuration.
        log: The logging configuration.
        seed: The seed for the trainer.
    """

    sac: SacZopAlgorithmConfig = field(default_factory=SacZopAlgorithmConfig)
    train: TrainConfig = field(default_factory=TrainConfig)
    val: ValConfig = field(default_factory=ValConfig)
    log: LogConfig = field(default_factory=LogConfig)
    seed: int = 0


class SacCritic(nn.Module):
    def __init__(
        self,
        task: Task,
        env: gym.Env,
        mlp_cfg: MlpConfig,
        num_critics: int,
    ):
        super().__init__()

        action_dim = task.param_space.shape[0]  # type: ignore

        self.extractor = nn.ModuleList(
            [task.create_extractor(env) for _ in range(num_critics)]
        )
        self.mlp = nn.ModuleList(
            [
                MLP(
                    input_sizes=[qe.output_size, action_dim],  # type: ignore
                    output_sizes=1,
                    mlp_cfg=mlp_cfg,
                )
                for qe in self.extractor
            ]
        )

    def forward(self, x: torch.Tensor, a: torch.Tensor):
        return [mlp(qe(x), a) for qe, mlp in zip(self.extractor, self.mlp)]


class SacZopActorOutput(NamedTuple):
    param: torch.Tensor
    log_prob: torch.Tensor
    stats: dict[str, float]
    action: torch.Tensor | None = None
    status: torch.Tensor | None = None
    state_solution: MpcBatchedState | None = None


class MpcSacActor(nn.Module):
    def __init__(
        self,
        task: Task,
        env: gym.Env,
        mlp_cfg: MlpConfig,
    ):
        super().__init__()

        param_space = task.param_space

        self.extractor = task.create_extractor(env)
        self.mlp = MLP(
            input_sizes=self.extractor.output_size,
            output_sizes=(param_space.shape[0], param_space.shape[0]),  # type:ignore
            mlp_cfg=mlp_cfg,
        )

        self.mpc: MpcSolutionModule = task.mpc  # type:ignore
        self.prepare_mpc_input = task.prepare_mpc_input

        self.squashed_gaussian = SquashedGaussian(param_space)  # type:ignore

    def forward(
        self,
        obs,
        mpc_state: None | MpcBatchedState,
        deterministic: bool = False,
        only_param: bool = False,
    ) -> SacZopActorOutput:
        e = self.extractor(obs)
        mean, log_std = self.mlp(e)

        param, log_prob, gauss_stats = self.squashed_gaussian(
            mean, log_std, deterministic
        )

        if only_param:
            return SacZopActorOutput(param, log_prob, gauss_stats)

        mpc_input = self.prepare_mpc_input(obs, param)

        # TODO: We have to catch and probably replace the state_solution somewhere,
        #       if its not a converged solution
        with torch.no_grad():
            mpc_output, state_solution, mpc_stats = self.mpc(mpc_input, mpc_state)

        return SacZopActorOutput(
            param,
            log_prob,
            {**gauss_stats, **mpc_stats},
            mpc_output.u0,
            mpc_output.status,
            state_solution,  # type: ignore
        )


@register_trainer("sac_zop", SacZopBaseConfig())
class SacZopTrainer(Trainer):
    cfg: SacZopBaseConfig

    def __init__(
        self, task: Task, output_path: str | Path, device: str, cfg: SacZopBaseConfig
    ):
        """Initializes the trainer with a configuration, output path, and device.

        Args:
            task: The task to be solved by the trainer.
            output_path: The path to the output directory.
            device: The device on which the trainer is running
            cfg: The configuration for the trainer.
        """
        super().__init__(task, output_path, device, cfg)

        self.q = SacCritic(
            task, self.train_env, cfg.sac.critic_mlp, cfg.sac.num_critics
        )
        self.q_target = SacCritic(
            task, self.train_env, cfg.sac.critic_mlp, cfg.sac.num_critics
        )
        self.q_target.load_state_dict(self.q.state_dict())
        self.q_optim = torch.optim.Adam(self.q.parameters(), lr=cfg.sac.lr_q)

        self.pi = MpcSacActor(task, self.train_env, cfg.sac.actor_mlp)
        self.pi_optim = torch.optim.Adam(self.pi.parameters(), lr=cfg.sac.lr_pi)

<<<<<<< HEAD
        self.log_alpha = nn.Parameter(torch.tensor(np.log(cfg.sac.init_alpha)))  # type: ignore
=======
        self.log_alpha = nn.Parameter(torch.tensor(cfg.sac.init_alpha).log())  # type: ignore
>>>>>>> 74d27173
        self.alpha_optim = torch.optim.Adam([self.log_alpha], lr=cfg.sac.lr_alpha)  # type: ignore
        action_dim = np.prod(self.train_env.action_space.shape)  # type: ignore
        param_dim = np.prod(task.param_space.shape)  # type: ignore
        self.target_normalized_entropy = -action_dim
        self.entropy_norm = param_dim / action_dim

        self.buffer = ReplayBuffer(cfg.sac.buffer_size, device=device)

    def train_loop(self) -> Iterator[int]:
        is_terminated = is_truncated = True
        policy_state = None
        obs = None

        while True:
            if is_terminated or is_truncated:
                obs, _ = self.train_env.reset()
                policy_state = None
                is_terminated = is_truncated = False

            obs_batched = self.task.collate([obs], device=self.device)

            with torch.no_grad():
                pi_output = self.pi(obs_batched, policy_state, deterministic=False)
                action = pi_output.action.cpu().numpy()[0]
                param = pi_output.param.cpu().numpy()[0]

            self.report_stats("train_trajectory", {"action": action, "param": param})
            self.report_stats("train_policy_rollout", pi_output.stats)

<<<<<<< HEAD
            obs_prime, reward, is_terminated, _, _ = self.train_env.step(action)
=======
>>>>>>> 74d27173

            obs_prime, reward, is_terminated, is_truncated, info = self.train_env.step(action)
  
            if "episode" in info:
                self.report_stats("train", info["episode"])

            self.buffer.put(
                (
                    obs,
                    param,
                    reward,
                    obs_prime,
                    is_terminated,
                )
            )  # type: ignore

            obs = obs_prime
            policy_state = pi_output.state_solution

            if (
                self.state.step >= self.cfg.train.start
                and len(self.buffer) >= self.cfg.sac.batch_size
                and self.state.step % self.cfg.sac.update_freq == 0
            ):
                # sample batch
                o, a, r, o_prime, te = self.buffer.sample(self.cfg.sac.batch_size)

                # sample action
                pi_o = self.pi(o, None, only_param=True)
                a_pi = pi_o.param
                log_p = pi_o.log_prob / self.entropy_norm

                # update temperature
                alpha_loss = -torch.mean(
                    self.log_alpha.exp()
                    * (log_p + self.target_normalized_entropy).detach()
                )
                self.alpha_optim.zero_grad()
                alpha_loss.backward()
                self.alpha_optim.step()

                # update critic
                alpha = self.log_alpha.exp().item()
                with torch.no_grad():
                    pi_o_prime = self.pi(o_prime, None, only_param=True)
                    q_target = torch.cat(
                        self.q_target(o_prime, pi_o_prime.param), dim=1
                    )
                    q_target = torch.min(q_target, dim=1, keepdim=True).values

                    # add entropy
                    q_target = (
                        q_target - alpha * pi_o_prime.log_prob / self.entropy_norm
                    )

                    target = (
                        r[:, None] + self.cfg.sac.gamma * (1 - te[:, None]) * q_target
                    )

                q = torch.cat(self.q(o, a), dim=1)
                q_loss = torch.mean((q - target).pow(2))

                self.q_optim.zero_grad()
                q_loss.backward()
                self.q_optim.step()

                # update actor
                q_pi = torch.cat(self.q(o, a_pi), dim=1)
                min_q_pi = torch.min(q_pi, dim=1, keepdim=True).values
                pi_loss = (alpha * log_p - min_q_pi).mean()

                self.pi_optim.zero_grad()
                pi_loss.backward()
                self.pi_optim.step()

                # soft updates
                for q, q_target in zip(self.q.parameters(), self.q_target.parameters()):
                    q_target.data = (
                        self.cfg.sac.tau * q.data
                        + (1 - self.cfg.sac.tau) * q_target.data
                    )

                report_freq = self.cfg.sac.report_loss_freq * self.cfg.sac.update_freq

                if self.state.step % report_freq == 0:
                    loss_stats = {
                        "q_loss": q_loss.item(),
                        "pi_loss": pi_loss.item(),
                        "alpha": alpha,
                        "q": q.mean().item(),
                        "q_target": target.mean().item(),
                        "entropy": -log_p.mean().item(),
                    }
                    self.report_stats("loss", loss_stats, self.state.step + 1)

            yield 1

    def act(
        self, obs, deterministic: bool = False, state=None
    ) -> tuple[np.ndarray, Any, dict[str, float]]:
        obs = self.task.collate([obs], device=self.device)

        with torch.no_grad():
            pi_output = self.pi(obs, state, deterministic=deterministic)

        action = pi_output.action.cpu().numpy()[0]

        return action, pi_output.state_solution, pi_output.stats

    @property
    def optimizers(self) -> list[torch.optim.Optimizer]:
        return [self.q_optim, self.pi_optim, self.alpha_optim]

    def save(self) -> None:
        """Save the trainer state in a checkpoint folder."""

        torch.save(self.buffer, self.output_path / "buffer.pt")
        return super().save()

    def load(self) -> None:
        """Loads the state of a trainer from the output_path."""

        self.buffer = torch.load(self.output_path / "buffer.pt")
        return super().load()<|MERGE_RESOLUTION|>--- conflicted
+++ resolved
@@ -11,9 +11,9 @@
 import torch.nn as nn
 
 from leap_c.mpc import MpcBatchedState
+from leap_c.nn.gaussian import SquashedGaussian
 from leap_c.nn.mlp import MLP, MlpConfig
 from leap_c.nn.modules import MpcSolutionModule
-from leap_c.nn.gaussian import SquashedGaussian
 from leap_c.registry import register_trainer
 from leap_c.rl.replay_buffer import ReplayBuffer
 from leap_c.task import Task
@@ -204,11 +204,7 @@
         self.pi = MpcSacActor(task, self.train_env, cfg.sac.actor_mlp)
         self.pi_optim = torch.optim.Adam(self.pi.parameters(), lr=cfg.sac.lr_pi)
 
-<<<<<<< HEAD
-        self.log_alpha = nn.Parameter(torch.tensor(np.log(cfg.sac.init_alpha)))  # type: ignore
-=======
         self.log_alpha = nn.Parameter(torch.tensor(cfg.sac.init_alpha).log())  # type: ignore
->>>>>>> 74d27173
         self.alpha_optim = torch.optim.Adam([self.log_alpha], lr=cfg.sac.lr_alpha)  # type: ignore
         action_dim = np.prod(self.train_env.action_space.shape)  # type: ignore
         param_dim = np.prod(task.param_space.shape)  # type: ignore
@@ -238,13 +234,10 @@
             self.report_stats("train_trajectory", {"action": action, "param": param})
             self.report_stats("train_policy_rollout", pi_output.stats)
 
-<<<<<<< HEAD
-            obs_prime, reward, is_terminated, _, _ = self.train_env.step(action)
-=======
->>>>>>> 74d27173
-
-            obs_prime, reward, is_terminated, is_truncated, info = self.train_env.step(action)
-  
+            obs_prime, reward, is_terminated, is_truncated, info = self.train_env.step(
+                action
+            )
+
             if "episode" in info:
                 self.report_stats("train", info["episode"])
 
