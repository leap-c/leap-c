"""Provides a trainer for a Soft Actor-Critic algorithm that uses a differentiable MPC
layer for the policy network."""

from collections import defaultdict
from dataclasses import dataclass, field
from pathlib import Path
from typing import Any, Callable, Iterator

import numpy as np
import torch
import torch.nn as nn
import gymnasium as gym

from leap_c.mpc import MPCBatchedState
from leap_c.nn.mlp import MLP, MLPConfig
from leap_c.nn.modules import MPCSolutionModule
from leap_c.registry import register_trainer
from leap_c.rl.replay_buffer import ReplayBuffer
<<<<<<< HEAD
from leap_c.rl.sac import SACAlgorithmConfig
=======
from leap_c.rl.sac import SacAlgorithmConfig, SacCritic
>>>>>>> 4324f687
from leap_c.task import Task
from leap_c.trainer import (
    BaseConfig,
    LogConfig,
    TrainConfig,
    Trainer,
    ValConfig,
)


LOG_STD_MIN = -4
LOG_STD_MAX = 2


@dataclass(kw_only=True)
class SacZopBaseConfig(BaseConfig):
    """Contains the necessary information for a Trainer.

    Attributes:
        sac: The Sac algorithm configuration.
        train: The training configuration.
        val: The validation configuration.
        log: The logging configuration.
        seed: The seed for the trainer.
    """

    sac: SacAlgorithmConfig = field(default_factory=SacAlgorithmConfig)
    train: TrainConfig = field(default_factory=TrainConfig)
    val: ValConfig = field(default_factory=ValConfig)
    log: LogConfig = field(default_factory=LogConfig)
    seed: int = 0


<<<<<<< HEAD
class SACCritic(nn.Module):
    def __init__(
        self,
        task: Task,
        env: gym.Env,
        mlp_cfg: MLPConfig,
        num_critics: int,
    ):
        super().__init__()

        action_dim = task.param_space.shape[0]  # type: ignore

        self.extractor = nn.ModuleList(
            [task.create_extractor(env) for _ in range(num_critics)]
        )
        self.mlp = nn.ModuleList(
            [
                MLP(
                    input_sizes=[qe.output_size, action_dim],  # type: ignore
                    output_sizes=1,
                    mlp_cfg=mlp_cfg,
                )
                for qe in self.extractor
            ]
        )

    def forward(self, x: torch.Tensor, a: torch.Tensor):
        return [mlp(qe(x), a) for qe, mlp in zip(self.extractor, self.mlp)]


class MPCSACActor(nn.Module):
=======
class MPCSacActor(nn.Module):
>>>>>>> 4324f687
    def __init__(
        self,
        task: Task,
        env: gym.Env,
        mlp_cfg: MLPConfig,
    ):
        super().__init__()

        param_space = task.param_space

        self.extractor = task.create_extractor(env)
        self.mlp = MLP(
            input_sizes=self.extractor.output_size,
            output_sizes=(param_space.shape[0], param_space.shape[0]),  # type:ignore
            mlp_cfg=mlp_cfg,
        )

        self.mpc: MPCSolutionModule = task.mpc  # type:ignore
        self.prepare_mpc_input = task.prepare_mpc_input

        # add scaling params for tanh [-1, 1] -> [low, high]
        loc = (param_space.high + param_space.low) / 2.0  # type: ignore
        scale = (param_space.high - param_space.low) / 2.0  # type: ignore
        loc = torch.tensor(loc, dtype=torch.float32)
        scale = torch.tensor(scale, dtype=torch.float32)
        self.register_buffer("loc", loc)
        self.register_buffer("scale", scale)

    def forward(self, obs, mpc_state: MPCBatchedState | None, deterministic=False):
        e = self.extractor(obs)
        mean, log_std = self.mlp(e)

        log_std = torch.clamp(log_std, LOG_STD_MIN, LOG_STD_MAX)
        std = torch.exp(log_std)

        if deterministic:
            action = mean
        else:
            action = mean + std * torch.randn_like(mean)

        log_prob = (
            -0.5 * ((action - mean) / std).pow(2) - log_std - np.log(np.sqrt(2) * np.pi)
        )

        action = torch.tanh(action)

        log_prob -= torch.log(self.scale[None, :] * (1 - action.pow(2)) + 1e-6)

        param = action * self.scale[None, :] + self.loc[None, :]

        # param_labels = self.mpc.mpc.param_labels

        # if action.shape[0] == 1:
        #     stats = {
        #         param_labels[k]: element for k, element in enumerate(param.squeeze())
        #     }
        #     self.trainer["trainer"].report_stats(
        #         "action",
        #         stats,
        #         self.trainer["trainer"].state.step,
        #     )

        if mpc_state is None:
            return param, log_prob

        mpc_input = self.prepare_mpc_input(obs, param)

        # TODO: We have to catch and probably replace the state_solution somewhere,
        #       if its not a converged solution
        with torch.no_grad():
            mpc_output, state_solution, stats = self.mpc(mpc_input, mpc_state)

        return (
            mpc_output.u0,
            param,
            log_prob,
            mpc_output.status,
            state_solution,
            param,
            stats,
        )


@register_trainer("sac_zop", SacZopBaseConfig())
class SacZopTrainer(Trainer):
    cfg: SacZopBaseConfig

    def __init__(
        self, task: Task, output_path: str | Path, device: str, cfg: SacZopBaseConfig
    ):
        """Initializes the trainer with a configuration, output path, and device.

        Args:
            task: The task to be solved by the trainer.
            output_path: The path to the output directory.
            device: The device on which the trainer is running
            cfg: The configuration for the trainer.
        """
        super().__init__(task, output_path, device, cfg)

        self.q = SacCritic(
            task, self.train_env, cfg.sac.critic_mlp, cfg.sac.num_critics
        ).to(device)
        self.q_target = SacCritic(
            task, self.train_env, cfg.sac.critic_mlp, cfg.sac.num_critics
        ).to(device)
        self.q_target.load_state_dict(self.q.state_dict())
        self.q_optim = torch.optim.Adam(self.q.parameters(), lr=cfg.sac.lr_q)

        self.pi = MPCSacActor(task, self.train_env, cfg.sac.actor_mlp).to(device)
        self.pi_optim = torch.optim.Adam(self.pi.parameters(), lr=cfg.sac.lr_pi)

        self.log_alpha = nn.Parameter(torch.tensor(0.0))  # type: ignore
        self.alpha_optim = torch.optim.Adam([self.log_alpha], lr=cfg.sac.lr_alpha)  # type: ignore

        self.buffer = ReplayBuffer(cfg.sac.buffer_size, device=device)

        self.to(device)

    def init_policy_state(self) -> Any:
        return (
            self.pi.mpc.mpc.ocp_solver.store_iterate_to_flat_obj()
        )  # State full of zeros

    def train_loop(self) -> Iterator[int]:
        is_terminated = is_truncated = True
        episode_return = episode_length = np.inf
        episode_act_stats = defaultdict(list)
        policy_state = self.init_policy_state()
        obs = None

        while True:
            if is_terminated or is_truncated:
                obs, _ = self.train_env.reset()
                if episode_length < np.inf:
                    mpc_episode_stats = {k: float(np.mean(v)) for k, v in episode_act_stats.items()}
                    episode_stats = {
                        "episode_return": episode_return,
                        "episode_length": episode_length,
                    }
                    self.report_stats("train", episode_stats, self.state.step)
                    self.report_stats("train_policy", mpc_episode_stats, self.state.step)
                policy_state = self.init_policy_state()
                is_terminated = is_truncated = False
                episode_return = episode_length = 0
                episode_act_stats = defaultdict(list)

            obs_batched = self.task.collate([obs], device=self.device)

            with torch.no_grad():
                action, param, _, _, policy_state_prime, _, act_stats = self.pi(
                    obs_batched, policy_state, deterministic=False
                )
                action = action.cpu().numpy()[0]
                param = param.cpu().numpy()[0]

            for key, value in act_stats.items():
                episode_act_stats[key].append(value)

            obs_prime, reward, is_terminated, is_truncated, _ = self.train_env.step(
                action
            )

            episode_return += float(reward)
            episode_length += 1

            self.buffer.put(
                (
                    obs,
                    param,
                    reward,
                    obs_prime,
                    is_terminated,
                    is_truncated,
                )
            )  # type: ignore

            obs = obs_prime
            policy_state = policy_state_prime

            if (
                self.state.step >= self.cfg.train.start
                and len(self.buffer) >= self.cfg.sac.batch_size
                and self.state.step % self.cfg.sac.update_freq == 0
            ):
                # sample batch
                o, a, r, o_prime, te, tr = self.buffer.sample(
                    self.cfg.sac.batch_size
                )

                # sample action
                a_pi, log_p = self.pi(o, None)
                log_p = log_p.sum(dim=-1).unsqueeze(-1)

                # update temperature
                target_entropy = -np.prod(self.task.param_space.shape)  # type: ignore
                alpha_loss = -torch.mean(
                    self.log_alpha.exp() * (log_p + target_entropy).detach()
                )
                self.alpha_optim.zero_grad()
                alpha_loss.backward()
                self.alpha_optim.step()

                # update critic
                alpha = self.log_alpha.exp().item()
                with torch.no_grad():
                    a_pi_prime, log_p_prime = self.pi(o_prime, None)
                    q_target = torch.cat(self.q_target(o_prime, a_pi_prime), dim=1)
                    q_target = torch.min(q_target, dim=1).values

                    # add entropy
                    q_target = q_target - alpha * log_p_prime[:, 0]

                    target = r + self.cfg.sac.gamma * (1 - te) * q_target

                q = torch.cat(self.q(o, a), dim=1)
                q_loss = torch.mean((q - target[:, None]).pow(2))

                self.q_optim.zero_grad()
                q_loss.backward()
                self.q_optim.step()

                # update actor
                q_pi = torch.cat(self.q(o, a_pi), dim=1)
                min_q_pi = torch.min(q_pi, dim=1).values
                pi_loss = (alpha * log_p - min_q_pi).mean()

                self.pi_optim.zero_grad()
                pi_loss.backward()
                self.pi_optim.step()

                # soft updates
                for q, q_target in zip(self.q.parameters(), self.q_target.parameters()):
                    q_target.data = (
                        self.cfg.sac.tau * q.data
                        + (1 - self.cfg.sac.tau) * q_target.data
                    )

                report_freq = self.cfg.sac.report_loss_freq * self.cfg.sac.update_freq

                if self.state.step % report_freq == 0:
                    loss_stats = {
                        "q_loss": q_loss.item(),
                        "pi_loss": pi_loss.item(),
                        "alpha": alpha,
                        "q": q.mean().item(),
                        "q_target": target.mean().item(),
                    }
                    self.report_stats("loss", loss_stats, self.state.step + 1)

            yield 1

    def act(
        self, obs, deterministic: bool = False, state=None
    ) -> tuple[np.ndarray, Any, dict[str, float]]:
        obs = self.task.collate([obs], device=self.device)

        with torch.no_grad():
            action, _, _, _, state_prime, _, stats = self.pi(
                obs, state, deterministic=deterministic
            )

        action = action.cpu().numpy()[0]

        return action, state_prime, stats

    @property
    def optimizers(self) -> list[torch.optim.Optimizer]:
        return [self.q_optim, self.pi_optim, self.alpha_optim]

    def save(self) -> None:
        """Save the trainer state in a checkpoint folder."""

        torch.save(self.buffer, self.output_path / "buffer.pt")
        return super().save()

    def load(self) -> None:
        """Loads the state of a trainer from the output_path."""

        self.buffer = torch.load(self.output_path / "buffer.pt")
        return super().load()<|MERGE_RESOLUTION|>--- conflicted
+++ resolved
@@ -16,11 +16,7 @@
 from leap_c.nn.modules import MPCSolutionModule
 from leap_c.registry import register_trainer
 from leap_c.rl.replay_buffer import ReplayBuffer
-<<<<<<< HEAD
-from leap_c.rl.sac import SACAlgorithmConfig
-=======
-from leap_c.rl.sac import SacAlgorithmConfig, SacCritic
->>>>>>> 4324f687
+from leap_c.rl.sac import SacAlgorithmConfig 
 from leap_c.task import Task
 from leap_c.trainer import (
     BaseConfig,
@@ -54,8 +50,7 @@
     seed: int = 0
 
 
-<<<<<<< HEAD
-class SACCritic(nn.Module):
+class SacCritic(nn.Module):
     def __init__(
         self,
         task: Task,
@@ -85,10 +80,7 @@
         return [mlp(qe(x), a) for qe, mlp in zip(self.extractor, self.mlp)]
 
 
-class MPCSACActor(nn.Module):
-=======
 class MPCSacActor(nn.Module):
->>>>>>> 4324f687
     def __init__(
         self,
         task: Task,
