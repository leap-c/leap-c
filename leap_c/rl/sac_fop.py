--- conflicted
+++ resolved
@@ -1,7 +1,6 @@
 """Provides a trainer for a Soft Actor-Critic algorithm that uses a differentiable MPC
 layer for the policy network."""
 
-from collections import defaultdict
 from dataclasses import dataclass, field
 from pathlib import Path
 from typing import Any, Callable, Iterator, NamedTuple
@@ -12,9 +11,9 @@
 import torch.nn as nn
 
 from leap_c.mpc import MpcBatchedState
+from leap_c.nn.gaussian import SquashedGaussian
 from leap_c.nn.mlp import MLP, MlpConfig
 from leap_c.nn.modules import MpcSolutionModule
-from leap_c.nn.gaussian import SquashedGaussian
 from leap_c.registry import register_trainer
 from leap_c.rl.replay_buffer import ReplayBuffer
 from leap_c.rl.sac import SacCritic
@@ -173,11 +172,7 @@
         self.pi = MpcSacActor(task, self.train_env, cfg.sac.actor_mlp)
         self.pi_optim = torch.optim.Adam(self.pi.parameters(), lr=cfg.sac.lr_pi)
 
-<<<<<<< HEAD
-        self.log_alpha = nn.Parameter(torch.tensor(np.log(cfg.sac.init_alpha)))  # type: ignore
-=======
         self.log_alpha = nn.Parameter(torch.tensor(self.cfg.sac.init_alpha).log())  # type: ignore
->>>>>>> 74d27173
         self.alpha_optim = torch.optim.Adam([self.log_alpha], lr=cfg.sac.lr_alpha)  # type: ignore
         action_dim = np.prod(self.train_env.action_space.shape)  # type: ignore
         param_dim = np.prod(task.param_space.shape)  # type: ignore
@@ -280,15 +275,9 @@
                 self.q_optim.step()
 
                 # update actor
-<<<<<<< HEAD
-                mask_status = status == 0
-                q_pi = torch.cat(self.q(o, a_pi), dim=1)
-                min_q_pi = torch.min(q_pi, dim=1, keepdim=True).values
-=======
                 mask_status = pi_o.status == 0
                 q_pi = torch.cat(self.q(o, pi_o.action), dim=1)
                 min_q_pi = torch.min(q_pi, dim=1).values
->>>>>>> 74d27173
                 pi_loss = (alpha * log_p - min_q_pi)[mask_status].mean()
 
                 self.pi_optim.zero_grad()
