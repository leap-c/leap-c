"""Provides a trainer for a Soft Actor-Critic algorithm that uses a differentiable MPC
layer for the policy network."""

from pathlib import Path
from typing import Any, Callable, Iterator, NamedTuple

import gymnasium as gym
import numpy as np
import torch
import torch.nn as nn

from leap_c.mpc import MpcBatchedState
from leap_c.nn.gaussian import SquashedGaussian
from leap_c.nn.mlp import MLP, MlpConfig
from leap_c.nn.modules import MpcSolutionModule
from leap_c.registry import register_trainer
from leap_c.rl.replay_buffer import ReplayBuffer
from leap_c.rl.sac import SacBaseConfig, SacCritic
from leap_c.rl.utils import soft_target_update
from leap_c.task import Task
from leap_c.trainer import Trainer


<<<<<<< HEAD
=======
# TODO (Jasper): This should be moved to the acados solver when refactoring the code.
>>>>>>> ed2f2802
NUM_THREADS_ACADOS_BATCH = 4


class SacFopActorOutput(NamedTuple):
    param: torch.Tensor
    log_prob: torch.Tensor
    stats: dict[str, float]
    action: torch.Tensor
    status: torch.Tensor
    state_solution: MpcBatchedState

    def select(self, mask: torch.Tensor) -> "SacFopActorOutput":
        return SacFopActorOutput(
            self.param[mask],
            self.log_prob[mask],
            None,  # type:ignore
            self.action[mask],
            self.status[mask],
            None,  # type:ignore
        )


class MpcSacActor(nn.Module):
    def __init__(
        self,
        task: Task,
        env: gym.Env,
        mlp_cfg: MlpConfig,
        prepare_mpc_state: (
            Callable[[torch.Tensor, torch.Tensor, MpcBatchedState], MpcBatchedState]
            | None
        ) = None,
    ):
        super().__init__()

        param_space = task.param_space

        self.extractor = task.create_extractor(env)
        self.mlp = MLP(
            input_sizes=self.extractor.output_size,
            output_sizes=(param_space.shape[0], param_space.shape[0]),  # type:ignore
            mlp_cfg=mlp_cfg,
        )

        self.mpc: MpcSolutionModule = task.mpc  # type:ignore
        self.prepare_mpc_input = task.prepare_mpc_input
        self.prepare_mpc_state = prepare_mpc_state
        self.actual_used_mpc_state = None

        self.squashed_gaussian = SquashedGaussian(param_space)  # type:ignore

    def forward(
        self, obs, mpc_state: MpcBatchedState, deterministic=False
    ) -> SacFopActorOutput:
        e = self.extractor(obs)
        mean, log_std = self.mlp(e)

        param, log_prob, gaussian_stats = self.squashed_gaussian(
            mean, log_std, deterministic=deterministic
        )

        mpc_input = self.prepare_mpc_input(obs, param)
        if self.prepare_mpc_state is not None:
            mpc_state = self.prepare_mpc_state(obs, param, mpc_state)  # type:ignore

        # TODO: We have to catch and probably replace the state_solution somewhere,
        #       if its not a converged solution
        mpc_output, state_solution, mpc_stats = self.mpc(mpc_input, mpc_state)
        self.actual_used_mpc_state = mpc_state

        return SacFopActorOutput(
            param,
            log_prob,
            {**gaussian_stats, **mpc_stats},
            mpc_output.u0,
            mpc_output.status,
            state_solution,
        )


@register_trainer("sac_fop", SacBaseConfig())
class SacFopTrainer(Trainer):
    cfg: SacBaseConfig

    def __init__(
        self, task: Task, output_path: str | Path, device: str, cfg: SacBaseConfig
    ):
        """Initializes the trainer with a configuration, output path, and device.

        Args:
            task: The task to be solved by the trainer.
            output_path: The path to the output directory.
            device: The device on which the trainer is running
            cfg: The configuration for the trainer.
        """
        super().__init__(task, output_path, device, cfg)

        self.q = SacCritic(
            task, self.train_env, cfg.sac.critic_mlp, cfg.sac.num_critics
        )
        self.q_target = SacCritic(
            task, self.train_env, cfg.sac.critic_mlp, cfg.sac.num_critics
        )
        self.q_target.load_state_dict(self.q.state_dict())
        self.q_optim = torch.optim.Adam(self.q.parameters(), lr=cfg.sac.lr_q)

        self.pi = MpcSacActor(task, self.train_env, cfg.sac.actor_mlp)
        # TODO (Jasper): This should be refactored and is a config of the acados solver.
        self.pi.mpc.mpc.num_threads_batch_methods = NUM_THREADS_ACADOS_BATCH
        self.pi_optim = torch.optim.Adam(self.pi.parameters(), lr=cfg.sac.lr_pi)

        self.log_alpha = nn.Parameter(torch.tensor(cfg.sac.init_alpha).log())  # type: ignore

        if self.cfg.sac.lr_alpha is not None:
            self.alpha_optim = torch.optim.Adam([self.log_alpha], lr=cfg.sac.lr_alpha)  # type: ignore
            action_dim = np.prod(self.train_env.action_space.shape)  # type: ignore
            param_dim = np.prod(task.param_space.shape)  # type: ignore
            self.target_entropy = (
                -action_dim
                if cfg.sac.target_entropy is None
                else cfg.sac.target_entropy
            )
            self.entropy_norm = param_dim / action_dim

        self.buffer = ReplayBuffer(cfg.sac.buffer_size, device=device)

    def train_loop(self) -> Iterator[int]:
        is_terminated = is_truncated = True
        policy_state = None
        obs = None

        while True:
            if is_terminated or is_truncated:
                obs, _ = self.train_env.reset()
                policy_state = None
                is_terminated = is_truncated = False

            obs_batched = self.task.collate([obs], device=self.device)

            with torch.no_grad():
                # TODO (Jasper): Argument order is not consistent
                pi_output: SacFopActorOutput = self.pi(obs_batched, policy_state, deterministic=False)
                action = pi_output.action.cpu().numpy()[0]
                param = pi_output.param.cpu().numpy()[0]

            # print("weight", param.item(), "log_prob", pi_output.log_prob.item())
            self.report_stats("train_trajectory", {"param": param, "action": action})
            self.report_stats("train_policy_rollout", pi_output.stats)

            obs_prime, reward, is_terminated, is_truncated, info = self.train_env.step(
                action
            )
            if is_terminated:
                print(obs_prime)
                print(pi_output.state_solution.x.reshape(-1, 4))
                print(pi_output.state_solution.u.reshape(-1, 2))

            if "episode" in info:
                self.report_stats("train", info["episode"])

            self.buffer.put(
                (
                    obs,
                    action,
                    reward,
                    obs_prime,
                    is_terminated,
                    pi_output.state_solution,
                )
            )  # type: ignore

            obs = obs_prime
            policy_state = pi_output.state_solution

            if (
                self.state.step >= self.cfg.train.start
                and len(self.buffer) >= self.cfg.sac.batch_size
                and self.state.step % self.cfg.sac.update_freq == 0
            ):
                # sample batch
                o, a, r, o_prime, te, ps_sol = self.buffer.sample(
                    self.cfg.sac.batch_size
                )

                # sample action
                pi_o = self.pi(o, ps_sol)
                with torch.no_grad():
                    pi_o_prime = self.pi(o_prime, ps_sol)

                pi_o_stats = pi_o.stats

                # compute mask
                mask_status = (pi_o.status == 0) & (pi_o_prime.status == 0)

                # reduce batch
                o = o[mask_status]
                a = a[mask_status]
                r = r[mask_status]
                o_prime = o_prime[mask_status]
                te = te[mask_status]
                pi_o = pi_o.select(mask_status)
                pi_o_prime = pi_o_prime.select(mask_status)

                log_p = pi_o.log_prob / self.entropy_norm

                # update temperature
                if self.alpha_optim is not None:
                    alpha_loss = -torch.mean(
                        self.log_alpha.exp() * (log_p + self.target_entropy).detach()
                    )
                    self.alpha_optim.zero_grad()
                    alpha_loss.backward()
                    self.alpha_optim.step()

                # update critic
                alpha = self.log_alpha.exp().item()
                with torch.no_grad():
                    q_target = torch.cat(
                        self.q_target(o_prime, pi_o_prime.action), dim=1
                    )
                    q_target = torch.min(q_target, dim=1, keepdim=True).values

                    # add entropy
                    factor = self.cfg.sac.entropy_reward_bonus / self.entropy_norm
                    q_target = q_target - alpha * pi_o_prime.log_prob * factor

                    target = (
                        r[:, None] + self.cfg.sac.gamma * (1 - te[:, None]) * q_target
                    )

                q = torch.cat(self.q(o, a), dim=1)
                q_loss = torch.mean((q - target).pow(2))

                self.q_optim.zero_grad()
                q_loss.backward()
                self.q_optim.step()

                # update actor
                # mask_status = pi_o.status == 0
                q_pi = torch.cat(self.q(o, pi_o.action), dim=1)
                min_q_pi = torch.min(q_pi, dim=1).values
                pi_loss = (alpha * log_p - min_q_pi).mean()

                self.pi_optim.zero_grad()
                pi_loss.backward()
                self.pi_optim.step()

                # soft updates
                soft_target_update(self.q, self.q_target, self.cfg.sac.tau)

                if self.state.step % self.cfg.sac.report_loss_freq == 0:
                    loss_stats = {
                        "q_loss": q_loss.item(),
                        "pi_loss": pi_loss.item(),
                        "alpha": alpha,
                        "q": q.mean().item(),
                        "q_target": target.mean().item(),
                        "masked_samples_perc": 1 - mask_status.float().mean().item(),
                        "entropy": -log_p.mean().item(),
                    }
                    self.report_stats("loss", loss_stats, self.state.step + 1)
                    self.report_stats(
                        "train_policy_update", pi_o_stats, self.state.step + 1
                    )

            yield 1

    def act(
        self, obs, deterministic: bool = False, state=None
    ) -> tuple[np.ndarray, Any, dict[str, float]]:
        obs = self.task.collate([obs], device=self.device)

        with torch.no_grad():
            pi_output = self.pi(obs, state, deterministic=deterministic)

        action = pi_output.action.cpu().numpy()[0]

        return action, pi_output.state_solution, pi_output.stats

    @property
    def optimizers(self) -> list[torch.optim.Optimizer]:
        if self.cfg.sac.lr_alpha is None:
            return [self.q_optim, self.pi_optim]

        return [self.q_optim, self.pi_optim, self.alpha_optim]<|MERGE_RESOLUTION|>--- conflicted
+++ resolved
@@ -21,10 +21,7 @@
 from leap_c.trainer import Trainer
 
 
-<<<<<<< HEAD
-=======
 # TODO (Jasper): This should be moved to the acados solver when refactoring the code.
->>>>>>> ed2f2802
 NUM_THREADS_ACADOS_BATCH = 4
 
 
@@ -166,7 +163,9 @@
 
             with torch.no_grad():
                 # TODO (Jasper): Argument order is not consistent
-                pi_output: SacFopActorOutput = self.pi(obs_batched, policy_state, deterministic=False)
+                pi_output: SacFopActorOutput = self.pi(
+                    obs_batched, policy_state, deterministic=False
+                )
                 action = pi_output.action.cpu().numpy()[0]
                 param = pi_output.param.cpu().numpy()[0]
 
