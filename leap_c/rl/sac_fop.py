"""Provides a trainer for a Soft Actor-Critic algorithm that uses a differentiable MPC
layer for the policy network."""

from pathlib import Path
from typing import Any, Callable, Iterator, NamedTuple

import gymnasium as gym
import numpy as np
import torch
import torch.nn as nn

from leap_c.mpc import MpcBatchedState
from leap_c.nn.gaussian import SquashedGaussian
from leap_c.nn.mlp import MLP, MlpConfig
from leap_c.nn.modules import MpcSolutionModule
from leap_c.registry import register_trainer
from leap_c.rl.replay_buffer import ReplayBuffer
from leap_c.rl.sac import SacBaseConfig, SacCritic
from leap_c.rl.utils import soft_target_update
from leap_c.task import Task
<<<<<<< HEAD
from leap_c.trainer import BaseConfig, LogConfig, TrainConfig, Trainer, ValConfig


@dataclass(kw_only=True)
class SacFopAlgorithmConfig:
    """Contains the necessary information for a SacTrainer.

    Attributes:
        critic_mlp: The configuration for the critic networks.
        actor_mlp: The configuration for the policy network.
        batch_size: The batch size for training.
        num_threads_mpc: The number of threads to use for the parallelization of the mpc.
        buffer_size: The size of the replay buffer.
        gamma: The discount factor.
        tau: The soft update factor.
        soft_update_freq: The frequency of soft updates.
        lr_q: The learning rate for the Q networks.
        lr_pi: The learning rate for the policy network.
        lr_alpha: The learning rate for the temperature parameter.
        init_alpha: The initial value for the temperature parameter.
        entropy_reward_bonus: Whether to add an entropy bonus to the reward.
        num_critics: The number of critic networks.
        report_loss_freq: The frequency of reporting the loss.
        update_freq: The frequency of updating the networks.
    """

    critic_mlp: MlpConfig = field(default_factory=MlpConfig)
    actor_mlp: MlpConfig = field(default_factory=MlpConfig)
    batch_size: int = 64
    num_threads_mpc: int = 4
    buffer_size: int = 1000000
    gamma: float = 0.99
    tau: float = 0.005
    soft_update_freq: int = 1
    lr_q: float = 1e-4
    lr_pi: float = 3e-4
    lr_alpha: float = 1e-4
    init_alpha: float = 0.1
    entropy_reward_bonus: bool = True
    num_critics: int = 2
    report_loss_freq: int = 100
    update_freq: int = 4


@dataclass(kw_only=True)
class SacFopBaseConfig(BaseConfig):
    """Contains the necessary information for a Trainer.

    Attributes:
        sac: The Sac algorithm configuration.
        train: The training configuration.
        val: The validation configuration.
        log: The logging configuration.
        seed: The seed for the trainer.
    """

    sac: SacFopAlgorithmConfig = field(default_factory=SacFopAlgorithmConfig)
    train: TrainConfig = field(default_factory=TrainConfig)
    val: ValConfig = field(default_factory=ValConfig)
    log: LogConfig = field(default_factory=LogConfig)
    seed: int = 0
=======
from leap_c.trainer import Trainer


# TODO (Jasper): This should be moved to the acados solver when refactoring the code.
NUM_THREADS_ACADOS_BATCH = 4
>>>>>>> c5006e78


class SacFopActorOutput(NamedTuple):
    param: torch.Tensor
    log_prob: torch.Tensor
    stats: dict[str, float]
    action: torch.Tensor
    status: torch.Tensor
    state_solution: MpcBatchedState

    def select(self, mask: torch.Tensor) -> "SacFopActorOutput":
        return SacFopActorOutput(
            self.param[mask],
            self.log_prob[mask],
            None,  # type:ignore
            self.action[mask],
            self.status[mask],
            None,  # type:ignore
        )


class MpcSacActor(nn.Module):
    def __init__(
        self,
        task: Task,
        env: gym.Env,
        mlp_cfg: MlpConfig,
        prepare_mpc_state: (
            Callable[[torch.Tensor, torch.Tensor, MpcBatchedState], MpcBatchedState]
            | None
        ) = None,
    ):
        super().__init__()

        param_space = task.param_space

        self.extractor = task.create_extractor(env)
        self.mlp = MLP(
            input_sizes=self.extractor.output_size,
            output_sizes=(param_space.shape[0], param_space.shape[0]),  # type:ignore
            mlp_cfg=mlp_cfg,
        )

        self.mpc: MpcSolutionModule = task.mpc  # type:ignore
        self.prepare_mpc_input = task.prepare_mpc_input
        self.prepare_mpc_state = prepare_mpc_state
        self.actual_used_mpc_state = None

        self.squashed_gaussian = SquashedGaussian(param_space)  # type:ignore

    def forward(
        self, obs, mpc_state: MpcBatchedState, deterministic=False
    ) -> SacFopActorOutput:
        e = self.extractor(obs)
        mean, log_std = self.mlp(e)

        param, log_prob, gaussian_stats = self.squashed_gaussian(
            mean, log_std, deterministic=deterministic
        )

        mpc_input = self.prepare_mpc_input(obs, param)
        if self.prepare_mpc_state is not None:
            mpc_state = self.prepare_mpc_state(obs, param, mpc_state)  # type:ignore

        # TODO: We have to catch and probably replace the state_solution somewhere,
        #       if its not a converged solution
        mpc_output, state_solution, mpc_stats = self.mpc(mpc_input, mpc_state)
        self.actual_used_mpc_state = mpc_state

        return SacFopActorOutput(
            param,
            log_prob,
            {**gaussian_stats, **mpc_stats},
            mpc_output.u0,
            mpc_output.status,
            state_solution,
        )


@register_trainer("sac_fop", SacBaseConfig())
class SacFopTrainer(Trainer):
    cfg: SacBaseConfig

    def __init__(
        self, task: Task, output_path: str | Path, device: str, cfg: SacBaseConfig
    ):
        """Initializes the trainer with a configuration, output path, and device.

        Args:
            task: The task to be solved by the trainer.
            output_path: The path to the output directory.
            device: The device on which the trainer is running
            cfg: The configuration for the trainer.
        """
        super().__init__(task, output_path, device, cfg)

        self.q = SacCritic(
            task, self.train_env, cfg.sac.critic_mlp, cfg.sac.num_critics
        )
        self.q_target = SacCritic(
            task, self.train_env, cfg.sac.critic_mlp, cfg.sac.num_critics
        )
        self.q_target.load_state_dict(self.q.state_dict())
        self.q_optim = torch.optim.Adam(self.q.parameters(), lr=cfg.sac.lr_q)

        self.pi = MpcSacActor(task, self.train_env, cfg.sac.actor_mlp)
        # TODO (Jasper): This should be refactored and is a config of the acados solver.
        self.pi.mpc.mpc.num_threads_batch_methods = NUM_THREADS_ACADOS_BATCH
        self.pi_optim = torch.optim.Adam(self.pi.parameters(), lr=cfg.sac.lr_pi)

        self.log_alpha = nn.Parameter(torch.tensor(cfg.sac.init_alpha).log())  # type: ignore

        if self.cfg.sac.lr_alpha is not None:
            self.alpha_optim = torch.optim.Adam([self.log_alpha], lr=cfg.sac.lr_alpha)  # type: ignore
            action_dim = np.prod(self.train_env.action_space.shape)  # type: ignore
            param_dim = np.prod(task.param_space.shape)  # type: ignore
            self.target_entropy = (
                -action_dim
                if cfg.sac.target_entropy is None
                else cfg.sac.target_entropy
            )
            self.entropy_norm = param_dim / action_dim

        self.buffer = ReplayBuffer(cfg.sac.buffer_size, device=device)

    def train_loop(self) -> Iterator[int]:
        is_terminated = is_truncated = True
        policy_state = None
        obs = None

        while True:
            if is_terminated or is_truncated:
                obs, _ = self.train_env.reset()
                policy_state = None
                is_terminated = is_truncated = False

            obs_batched = self.task.collate([obs], device=self.device)

            with torch.no_grad():
                # TODO (Jasper): Argument order is not consistent
                pi_output: SacFopActorOutput = self.pi(obs_batched, policy_state, deterministic=False)
                action = pi_output.action.cpu().numpy()[0]
                param = pi_output.param.cpu().numpy()[0]

            # print("weight", param.item(), "log_prob", pi_output.log_prob.item())
            self.report_stats("train_trajectory", {"param": param, "action": action})
            self.report_stats("train_policy_rollout", pi_output.stats)

            obs_prime, reward, is_terminated, is_truncated, info = self.train_env.step(
                action
            )
            if is_terminated:
                print(obs_prime)
                print(pi_output.state_solution.x.reshape(-1, 4))
                print(pi_output.state_solution.u.reshape(-1, 2))

            if "episode" in info:
                self.report_stats("train", info["episode"])

            self.buffer.put(
                (
                    obs,
                    action,
                    reward,
                    obs_prime,
                    is_terminated,
                    pi_output.state_solution,
                )
            )  # type: ignore

            obs = obs_prime
            policy_state = pi_output.state_solution

            if (
                self.state.step >= self.cfg.train.start
                and len(self.buffer) >= self.cfg.sac.batch_size
                and self.state.step % self.cfg.sac.update_freq == 0
            ):
                # sample batch
                o, a, r, o_prime, te, ps_sol = self.buffer.sample(
                    self.cfg.sac.batch_size
                )

                # sample action
                pi_o = self.pi(o, ps_sol)
                with torch.no_grad():
                    pi_o_prime = self.pi(o_prime, ps_sol)

                pi_o_stats = pi_o.stats

                # compute mask
                mask_status = (pi_o.status == 0) & (pi_o_prime.status == 0)

                # reduce batch
                o = o[mask_status]
                a = a[mask_status]
                r = r[mask_status]
                o_prime = o_prime[mask_status]
                te = te[mask_status]
                pi_o = pi_o.select(mask_status)
                pi_o_prime = pi_o_prime.select(mask_status)

                log_p = pi_o.log_prob / self.entropy_norm

                # update temperature
                if self.alpha_optim is not None:
                    alpha_loss = -torch.mean(
                        self.log_alpha.exp() * (log_p + self.target_entropy).detach()
                    )
                    self.alpha_optim.zero_grad()
                    alpha_loss.backward()
                    self.alpha_optim.step()

                # update critic
                alpha = self.log_alpha.exp().item()
                with torch.no_grad():
                    q_target = torch.cat(
                        self.q_target(o_prime, pi_o_prime.action), dim=1
                    )
                    q_target = torch.min(q_target, dim=1, keepdim=True).values

                    # add entropy
                    factor = self.cfg.sac.entropy_reward_bonus / self.entropy_norm
                    q_target = q_target - alpha * pi_o_prime.log_prob * factor

                    target = (
                        r[:, None] + self.cfg.sac.gamma * (1 - te[:, None]) * q_target
                    )

                q = torch.cat(self.q(o, a), dim=1)
                q_loss = torch.mean((q - target).pow(2))

                self.q_optim.zero_grad()
                q_loss.backward()
                self.q_optim.step()

                # update actor
                # mask_status = pi_o.status == 0
                q_pi = torch.cat(self.q(o, pi_o.action), dim=1)
                min_q_pi = torch.min(q_pi, dim=1).values
                pi_loss = (alpha * log_p - min_q_pi).mean()

                self.pi_optim.zero_grad()
                pi_loss.backward()
                self.pi_optim.step()

                # soft updates
                soft_target_update(self.q, self.q_target, self.cfg.sac.tau)

                if self.state.step % self.cfg.sac.report_loss_freq == 0:
                    loss_stats = {
                        "q_loss": q_loss.item(),
                        "pi_loss": pi_loss.item(),
                        "alpha": alpha,
                        "q": q.mean().item(),
                        "q_target": target.mean().item(),
                        "masked_samples_perc": 1 - mask_status.float().mean().item(),
                        "entropy": -log_p.mean().item(),
                    }
                    self.report_stats("loss", loss_stats, self.state.step + 1)
                    self.report_stats(
                        "train_policy_update", pi_o_stats, self.state.step + 1
                    )

            yield 1

    def act(
        self, obs, deterministic: bool = False, state=None
    ) -> tuple[np.ndarray, Any, dict[str, float]]:
        obs = self.task.collate([obs], device=self.device)

        with torch.no_grad():
            pi_output = self.pi(obs, state, deterministic=deterministic)

        action = pi_output.action.cpu().numpy()[0]

        return action, pi_output.state_solution, pi_output.stats

    @property
    def optimizers(self) -> list[torch.optim.Optimizer]:
        if self.cfg.sac.lr_alpha is None:
            return [self.q_optim, self.pi_optim]

        return [self.q_optim, self.pi_optim, self.alpha_optim]<|MERGE_RESOLUTION|>--- conflicted
+++ resolved
@@ -18,75 +18,10 @@
 from leap_c.rl.sac import SacBaseConfig, SacCritic
 from leap_c.rl.utils import soft_target_update
 from leap_c.task import Task
-<<<<<<< HEAD
-from leap_c.trainer import BaseConfig, LogConfig, TrainConfig, Trainer, ValConfig
-
-
-@dataclass(kw_only=True)
-class SacFopAlgorithmConfig:
-    """Contains the necessary information for a SacTrainer.
-
-    Attributes:
-        critic_mlp: The configuration for the critic networks.
-        actor_mlp: The configuration for the policy network.
-        batch_size: The batch size for training.
-        num_threads_mpc: The number of threads to use for the parallelization of the mpc.
-        buffer_size: The size of the replay buffer.
-        gamma: The discount factor.
-        tau: The soft update factor.
-        soft_update_freq: The frequency of soft updates.
-        lr_q: The learning rate for the Q networks.
-        lr_pi: The learning rate for the policy network.
-        lr_alpha: The learning rate for the temperature parameter.
-        init_alpha: The initial value for the temperature parameter.
-        entropy_reward_bonus: Whether to add an entropy bonus to the reward.
-        num_critics: The number of critic networks.
-        report_loss_freq: The frequency of reporting the loss.
-        update_freq: The frequency of updating the networks.
-    """
-
-    critic_mlp: MlpConfig = field(default_factory=MlpConfig)
-    actor_mlp: MlpConfig = field(default_factory=MlpConfig)
-    batch_size: int = 64
-    num_threads_mpc: int = 4
-    buffer_size: int = 1000000
-    gamma: float = 0.99
-    tau: float = 0.005
-    soft_update_freq: int = 1
-    lr_q: float = 1e-4
-    lr_pi: float = 3e-4
-    lr_alpha: float = 1e-4
-    init_alpha: float = 0.1
-    entropy_reward_bonus: bool = True
-    num_critics: int = 2
-    report_loss_freq: int = 100
-    update_freq: int = 4
-
-
-@dataclass(kw_only=True)
-class SacFopBaseConfig(BaseConfig):
-    """Contains the necessary information for a Trainer.
-
-    Attributes:
-        sac: The Sac algorithm configuration.
-        train: The training configuration.
-        val: The validation configuration.
-        log: The logging configuration.
-        seed: The seed for the trainer.
-    """
-
-    sac: SacFopAlgorithmConfig = field(default_factory=SacFopAlgorithmConfig)
-    train: TrainConfig = field(default_factory=TrainConfig)
-    val: ValConfig = field(default_factory=ValConfig)
-    log: LogConfig = field(default_factory=LogConfig)
-    seed: int = 0
-=======
 from leap_c.trainer import Trainer
 
 
-# TODO (Jasper): This should be moved to the acados solver when refactoring the code.
 NUM_THREADS_ACADOS_BATCH = 4
->>>>>>> c5006e78
 
 
 class SacFopActorOutput(NamedTuple):
