from dataclasses import dataclass, field
from pathlib import Path
from typing import Iterator

import gymnasium as gym
import numpy as np
import torch
import torch.nn as nn

from leap_c.logger import LoggerConfig
from leap_c.nn.gaussian import SquashedGaussian
from leap_c.nn.mlp import MLP, MlpConfig
from leap_c.nn.utils import min_max_scaling
from leap_c.registry import register_trainer
from leap_c.rl.replay_buffer import ReplayBuffer
from leap_c.rl.utils import soft_target_update
from leap_c.task import Task
from leap_c.trainer import BaseConfig, TrainConfig, Trainer, ValConfig


@dataclass(kw_only=True)
class SacAlgorithmConfig:
    """Contains the necessary information for a SacTrainer.

    Attributes:
        critic_mlp: The configuration for the critic networks.
        actor_mlp: The configuration for the actor network.
        batch_size: The batch size for training.
        buffer_size: The size of the replay buffer.
        gamma: The discount factor.
        tau: The soft update factor.
        soft_update_freq: The frequency of soft updates.
        lr_q: The learning rate for the Q networks.
        lr_pi: The learning rate for the policy network.
        lr_alpha: The learning rate for the temperature parameter.
        init_alpha: The initial temperature parameter.
        target_entropy: The minimum target entropy for the policy. If None, it
            is set automatically depending on dimensions of the action space.
        entropy_reward_bonus: Whether to add an entropy bonus to the reward.
        num_critics: The number of critic networks.
        report_loss_freq: The frequency of reporting the loss.
        update_freq: The frequency of updating the networks.
    """

    critic_mlp: MlpConfig = field(default_factory=MlpConfig)
    actor_mlp: MlpConfig = field(default_factory=MlpConfig)
    batch_size: int = 64
    buffer_size: int = 1000000
    gamma: float = 0.99
    tau: float = 0.005
    soft_update_freq: int = 1
    lr_q: float = 1e-4
    lr_pi: float = 3e-4
    lr_alpha: float | None = 1e-3
<<<<<<< HEAD
    init_alpha: float = 0.01
=======
    init_alpha: float = 0.1
>>>>>>> aa99ed09
    target_entropy: float | None = None
    entropy_reward_bonus: bool = True
    num_critics: int = 2
    report_loss_freq: int = 100
    update_freq: int = 4


@dataclass(kw_only=True)
class SacBaseConfig(BaseConfig):
    """Contains the necessary information for a Trainer.

    Attributes:
        sac: The Sac algorithm configuration.
        train: The training configuration.
        val: The validation configuration.
        log: The logging configuration.
        seed: The seed for the trainer.
    """

    sac: SacAlgorithmConfig = field(default_factory=SacAlgorithmConfig)
    train: TrainConfig = field(default_factory=TrainConfig)
    val: ValConfig = field(default_factory=ValConfig)
    log: LoggerConfig = field(default_factory=LoggerConfig)
    seed: int = 0


class SacCritic(nn.Module):
    def __init__(
        self,
        task: Task,
        env: gym.Env,
        mlp_cfg: MlpConfig,
        num_critics: int,
    ):
        super().__init__()

        action_dim = env.action_space.shape[0]  # type: ignore

        self.extractor = nn.ModuleList(
            [task.create_extractor(env) for _ in range(num_critics)]
        )
        self.mlp = nn.ModuleList(
            [
                MLP(
                    input_sizes=[qe.output_size, action_dim],  # type: ignore
                    output_sizes=1,
                    mlp_cfg=mlp_cfg,
                )
                for qe in self.extractor
            ]
        )
        self.action_space = env.action_space

    def forward(self, x: torch.Tensor, a: torch.Tensor):
        a_norm = min_max_scaling(a, self.action_space)  # type: ignore
        return [mlp(qe(x), a_norm) for qe, mlp in zip(self.extractor, self.mlp)]


class SacActor(nn.Module):
    scale: torch.Tensor
    loc: torch.Tensor

    def __init__(self, task, env, mlp_cfg: MlpConfig):
        super().__init__()

        self.extractor = task.create_extractor(env)
        action_dim = env.action_space.shape[0]  # type: ignore

        self.mlp = MLP(
            input_sizes=self.extractor.output_size,
            output_sizes=(action_dim, action_dim),  # type: ignore
            mlp_cfg=mlp_cfg,
        )

        self.squashed_gaussian = SquashedGaussian(env.action_space)

    def forward(self, x: torch.Tensor, deterministic=False):
        e = self.extractor(x)
        mean, log_std = self.mlp(e)

        action, log_prob, stats = self.squashed_gaussian(mean, log_std, deterministic)

        return action, log_prob, stats


@register_trainer("sac", SacBaseConfig())
class SacTrainer(Trainer):
    cfg: SacBaseConfig

    def __init__(
        self, task: Task, output_path: str | Path, device: str, cfg: SacBaseConfig
    ):
        """Initializes the trainer with a configuration, output path, and device.

        Args:
            task: The task to be solved by the trainer.
            output_path: The path to the output directory.
            device: The device on which the trainer is running
            cfg: The configuration for the trainer.
        """
        super().__init__(task, output_path, device, cfg)

        self.q = SacCritic(
            task, self.train_env, cfg.sac.critic_mlp, cfg.sac.num_critics
        )
        self.q_target = SacCritic(
            task, self.train_env, cfg.sac.critic_mlp, cfg.sac.num_critics
        )
        self.q_target.load_state_dict(self.q.state_dict())
        self.q_optim = torch.optim.Adam(self.q.parameters(), lr=cfg.sac.lr_q)

        self.pi = SacActor(task, self.train_env, cfg.sac.actor_mlp)  # type: ignore
        self.pi_optim = torch.optim.Adam(self.pi.parameters(), lr=cfg.sac.lr_pi)

        self.log_alpha = nn.Parameter(torch.tensor(self.cfg.sac.init_alpha).log())  # type: ignore

        if self.cfg.sac.lr_alpha is not None:
            self.alpha_optim = torch.optim.Adam([self.log_alpha], lr=cfg.sac.lr_alpha)  # type: ignore
            action_dim = np.prod(self.train_env.action_space.shape)  # type: ignore
            self.target_entropy = (
                -action_dim
                if cfg.sac.target_entropy is None
                else cfg.sac.target_entropy
            )
        else:
            self.alpha_optim = None
            self.target_entropy = None

        self.buffer = ReplayBuffer(cfg.sac.buffer_size, device=device)

    def train_loop(self) -> Iterator[int]:
        is_terminated = is_truncated = True

        while True:
            if is_terminated or is_truncated:
                obs, _ = self.train_env.reset()
                is_terminated = is_truncated = False

            action, _, stats = self.act(obs)  # type: ignore
            self.report_stats("train_trajectory", {"action": action}, verbose=True)
            self.report_stats("train_policy_rollout", stats, verbose=True)  # type: ignore

            obs_prime, reward, is_terminated, is_truncated, info = self.train_env.step(
                action
            )

            if "episode" in info:
                stats = info["episode"]
                if "task" in info:
                    stats.update(info["task"])
                self.report_stats("train", info["episode"])

            # TODO (Jasper): Add is_truncated to buffer.
            self.buffer.put((obs, action, reward, obs_prime, is_terminated))  # type: ignore

            obs = obs_prime

            if (
                self.state.step >= self.cfg.train.start
                and len(self.buffer) >= self.cfg.sac.batch_size
                and self.state.step % self.cfg.sac.update_freq == 0
            ):
                # sample batch
                o, a, r, o_prime, te = self.buffer.sample(self.cfg.sac.batch_size)

                # sample action
                a_pi, log_p, _ = self.pi(o)

                # update temperature
                if self.alpha_optim is not None:
                    alpha_loss = -torch.mean(
                        self.log_alpha.exp() * (log_p + self.target_entropy).detach()
                    )
                    self.alpha_optim.zero_grad()
                    alpha_loss.backward()
                    self.alpha_optim.step()

                # update critic
                alpha = self.log_alpha.exp().item()
                with torch.no_grad():
                    a_pi_prime, log_p_prime, _ = self.pi(o_prime)
                    q_target = torch.cat(self.q_target(o_prime, a_pi_prime), dim=1)
                    q_target = torch.min(q_target, dim=1, keepdim=True).values

                    # add entropy
                    q_target = (
                        q_target
                        - alpha * log_p_prime * self.cfg.sac.entropy_reward_bonus
                    )

                    target = (
                        r[:, None] + self.cfg.sac.gamma * (1 - te[:, None]) * q_target
                    )

                q = torch.cat(self.q(o, a), dim=1)
                q_loss = torch.mean((q - target).pow(2))

                self.q_optim.zero_grad()
                q_loss.backward()
                self.q_optim.step()

                # update actor
                q_pi = torch.cat(self.q(o, a_pi), dim=1)
                min_q_pi = torch.min(q_pi, dim=1, keepdim=True).values
                pi_loss = (alpha * log_p - min_q_pi).mean()

                self.pi_optim.zero_grad()
                pi_loss.backward()
                self.pi_optim.step()

                # soft updates
                soft_target_update(self.q, self.q_target, self.cfg.sac.tau)

                # report stats
                loss_stats = {
                    "q_loss": q_loss.item(),
                    "pi_loss": pi_loss.item(),
                    "alpha": alpha,
                    "q": q.mean().item(),
                    "q_target": target.mean().item(),
                    "entropy": -log_p.mean().item(),
                }
                self.report_stats("loss", loss_stats)

            yield 1

    def act(
        self, obs, deterministic: bool = False, state=None
    ) -> tuple[np.ndarray, None, dict[str, float]]:
        obs = self.task.collate([obs], self.device)
        with torch.no_grad():
            action, _, stats = self.pi(obs, deterministic=deterministic)
        return action.cpu().numpy()[0], None, stats

    @property
    def optimizers(self) -> list[torch.optim.Optimizer]:
        if self.alpha_optim is None:
            return [self.q_optim, self.pi_optim]

        return [self.q_optim, self.pi_optim, self.alpha_optim]

    def periodic_ckpt_modules(self) -> list[str]:
        return ["q", "pi", "q_target"]

    def singleton_ckpt_modules(self) -> list[str]:
        return ["buffer"]<|MERGE_RESOLUTION|>--- conflicted
+++ resolved
@@ -52,11 +52,7 @@
     lr_q: float = 1e-4
     lr_pi: float = 3e-4
     lr_alpha: float | None = 1e-3
-<<<<<<< HEAD
-    init_alpha: float = 0.01
-=======
     init_alpha: float = 0.1
->>>>>>> aa99ed09
     target_entropy: float | None = None
     entropy_reward_bonus: bool = True
     num_critics: int = 2
