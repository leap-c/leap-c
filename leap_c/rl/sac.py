--- conflicted
+++ resolved
@@ -50,13 +50,8 @@
     soft_update_freq: int = 1
     lr_q: float = 1e-4
     lr_pi: float = 3e-4
-<<<<<<< HEAD
-    lr_alpha: float = 1e-3
-    init_alpha: float = 1.0
-=======
     lr_alpha: float | None = 1e-3
     init_alpha: float = 0.1
->>>>>>> ed2f2802
     target_entropy: float | None = None
     entropy_reward_bonus: bool = True
     num_critics: int = 2
