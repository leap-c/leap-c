--- conflicted
+++ resolved
@@ -50,66 +50,5 @@
             tensor_dtype=self.tensor_dtype,
         )
 
-<<<<<<< HEAD
-    def create_collate_map(self):
-        # TODO: Make collating etc. less messy when implementing warmstarting.
-        custom_collate_map = default_collate_fn_map.copy()
-
-        # NOTE: This tensorifies everything with np.array as leaf-data, but not with float (!), int, bool, etc.
-        # Just cast while collating already instead of having to cast each part of the nested structure somewhere later everytime.
-        def torch_fn(batch, *, collate_fn_map=None):
-            # Default collate for tensors but with cast
-            return torch.stack(batch, 0).to(device=self.device, dtype=self.obs_dtype)
-
-        custom_collate_map[torch.Tensor] = torch_fn
-
-        # NOTE: If MPCParameter should also be tensorified, turn this on and turn mpcparam_fn off
-        # def none_fn(batch, *, collate_fn_map=None):
-        #     # Collate nones into one none but throws an error if batch contains something else than none.
-        #     if any(x is not None for x in batch):
-        #         raise ValueError("None collate function can only collate Nones.")
-        #     return None
-        # custom_collate_map[type_(None)]=none_fn
-
-        # Keeps MPCParameter as np.ndarray
-        def mpcparam_fn(batch, *, collate_fn_map=None):
-            # Collate MPCParameters by stacking the p_global and p_stagewise parts, but do not convert them to tensors.
-            # Only works if all elements for a field are np.arrays or nones.
-
-            def safe_collate_field(field_data):
-                any_none = False
-                all_none = True
-                for data in field_data:
-                    if data is None:
-                        any_none = True
-                    else:
-                        all_none = False
-                    if any_none and not all_none:
-                        raise ValueError("All or none of the data must be None.")
-                if all_none:
-                    return None
-                else:
-                    return np.stack(field_data, axis=0)
-
-            glob_data = [x.p_global for x in batch]
-            stag_data = [x.p_stagewise for x in batch]
-            idx_data = [x.p_stagewise_sparse_idx for x in batch]
-
-            return MPCParameter(
-                p_global=safe_collate_field(glob_data),
-                p_stagewise=safe_collate_field(stag_data),
-                p_stagewise_sparse_idx=safe_collate_field(idx_data),
-            )
-
-        custom_collate_map[MPCParameter] = mpcparam_fn
-
-        return custom_collate_map
-
-    def collate_obs(self, obs: Any) -> Any:
-        """Collate the input and cast all final tensors to the device and dtype of the buffer."""
-        return collate(obs, collate_fn_map=self.custom_collate_map)
-
-=======
->>>>>>> 0972af46
     def __len__(self):
         return len(self.buffer)