from abc import ABC, abstractmethod
from dataclasses import dataclass
from typing import Any, List

import casadi as ca
import gymnasium as gym
import matplotlib.pyplot as plt
import numpy as np
from gymnasium import spaces
from matplotlib.axes import Axes
from matplotlib.backends.backend_agg import FigureCanvasAgg as FigureCanvas
from matplotlib.patches import FancyArrowPatch

from leap_c.examples.plot_utils import latex_plot_context


class Circle:
    def __init__(self, pos: np.ndarray, radius: float):
        self.pos = pos
        self.radius = radius

    def __contains__(self, item):
        # Check only position (first 2 elements)
        if len(item) >= 2:
            return np.linalg.norm(item[:2] - self.pos) <= self.radius
        return False  # Cannot check if item is not position-like

    def sample(self, rng: np.random.Generator) -> np.ndarray:
        theta = rng.uniform(0, 2 * np.pi)
        r = self.radius * np.sqrt(rng.uniform(0, 1))
        x = self.pos[0] + r * np.cos(theta)
        y = self.pos[1] + r * np.sin(theta)
        return np.array([x, y])


class WindField(ABC):
    @abstractmethod
    def __call__(self, pos: np.ndarray) -> np.ndarray: ...

    def plot_XY(
        self, xlim: tuple[float, float], ylim: tuple[float, float]
    ) -> tuple[np.ndarray, np.ndarray]:
        nx = ny = 20
        x = np.linspace(xlim[0], xlim[1], nx)
        y = np.linspace(ylim[0], ylim[1], ny)
        X, Y = np.meshgrid(x, y)
        return X, Y

    def plot_wind_field(
        self,
        ax: Axes,
        xlim: tuple[float, float],
        ylim: tuple[float, float],
        scale: float = 80.0,
    ):
        # Get x, y
        X, Y = self.plot_XY(xlim, ylim)

        # Initialize velocity arrays
        U = np.zeros_like(X)
        V = np.zeros_like(Y)

        # Compute velocities for each grid point
        for i in range(X.shape[0]):
            for j in range(X.shape[1]):
                pos = np.array([X[i, j], Y[i, j]])
                U[i, j], V[i, j] = self(pos)

        # Compute and print some statistics
        wind_mag = np.sqrt(U**2 + V**2)

        # Filter out zero wind vectors for better visualization
        mask = wind_mag > 0

        # Plot the wind Field
        ax.quiver(
            X[mask],
            Y[mask],
            U[mask],
            V[mask],
            wind_mag[mask],
            scale=scale,
            scale_units="xy",
            width=0.0035,
            pivot="mid",
        )


class WindParcour(WindField):
<<<<<<< HEAD
    def __init__(self, magnitude: float = 10.0, difficulty: str = "easy"):
        self.magnitude = magnitude
        if difficulty == "easy":
            self.boxes = [
                [np.array([0.5, 0.2]), np.array([1.5, 1.0])],
                [np.array([2.5, 0.0]), np.array([3.5, 0.8])],
            ]
        elif difficulty == "hard":
            self.boxes = [
                [np.array([0.5, 0.1]), np.array([1.5, 1.0])],
                [np.array([2.5, 0.0]), np.array([3.5, 0.9])],
            ]
        else:
            raise ValueError(f"Unknown difficulty level: {difficulty}")
=======
    def __init__(self, magnitude: float = 10.0):
        self.magnitude = magnitude
        self.boxes = [
            [np.array([0.5, 0.15]), np.array([1.5, 1.0])],
            [np.array([2.5, 0.0]), np.array([3.5, 0.85])],
        ]
>>>>>>> 71c295df

    def plot_XY(
        self, xlim: tuple[float, float], ylim: tuple[float, float]
    ) -> tuple[np.ndarray, np.ndarray]:
        parts_X = []
        parts_Y = []

        for box in self.boxes:
            # create intersection of the box with the xlim and set_ylim
            xlim_box = (max(xlim[0], box[0][0]), min(xlim[1], box[1][0]))
            ylim_box = (max(ylim[0], box[0][1]), min(ylim[1], box[1][1]))
            delta = 0.1999999
            num_x = int((xlim_box[1] - xlim_box[0]) // delta) - 1
            num_y = int((ylim_box[1] - ylim_box[0]) // delta) - 1
            mid_x = (xlim_box[0] + xlim_box[1]) / 2
            mid_y = (ylim_box[0] + ylim_box[1]) / 2
            left_x = mid_x - num_x * delta / 2
            left_y = mid_y - num_y * delta / 2
            x = np.linspace(left_x, left_x + num_x * delta, num_x)
            y = np.linspace(left_y, left_y + num_y * delta, num_y)

            parts_X.append(x)
            parts_Y.append(y)

        parts_X = np.concatenate(parts_X)
        parts_Y = np.concatenate(parts_Y)

        X, Y = np.meshgrid(parts_X, parts_Y)
        return X, Y

    def plot_wind_field(
        self,
        ax: Axes,
        xlim: tuple[float, float],
        ylim: tuple[float, float],
        scale: float = 80.0,
    ):
        # plot rectangles for each boxes
        for box in self.boxes:
            rect = plt.Rectangle(
                box[0],
                box[1][0] - box[0][0],
                box[1][1] - box[0][1],
                color="gray",
                alpha=0.1,
            )
            ax.add_patch(rect)

        # plot wind field
        super().plot_wind_field(ax, xlim, ylim, scale=scale)

    def __call__(self, pos: np.ndarray) -> np.ndarray:
        for box in self.boxes:
            if np.all(box[0] <= pos) and np.all(pos <= box[1]):
                return np.array([-self.magnitude, 0.0])
        return np.array([0.0, 0.0])


@dataclass
class PointMassParam:
    dt: float  # time discretization
    m: float  # mass
    cx: float  # damping coefficient in x direction
    cy: float


def _A_disc(
    m: float | ca.SX,
    cx: float | ca.SX,
    cy: float | ca.SX,
    dt: float | ca.SX,
) -> np.ndarray | ca.SX:
    if any(isinstance(i, ca.SX) for i in [m, cx, cy, dt]):
        return ca.vertcat(
            ca.horzcat(1, 0, dt, 0),
            ca.horzcat(0, 1, 0, dt),
            ca.horzcat(0, 0, ca.exp(-cx * dt / m), 0),
            ca.horzcat(0, 0, 0, ca.exp(-cy * dt / m)),
        )  # type: ignore

    return np.array(
        [
            [1, 0, dt, 0],
            [0, 1, 0, dt],
            [0, 0, np.exp(-cx * dt / m), 0],
            [0, 0, 0, np.exp(-cy * dt / m)],
        ]
    )


def _B_disc(
    m: float | ca.SX,
    cx: float | ca.SX,
    cy: float | ca.SX,
    dt: float | ca.SX,
) -> np.ndarray | ca.SX:
    if any(isinstance(i, ca.SX) for i in [m, cx, cy, dt]):
        return ca.vertcat(
            ca.horzcat(0, 0),
            ca.horzcat(0, 0),
            ca.horzcat((m / cx) * (1 - ca.exp(-cx * dt / m)), 0),
            ca.horzcat(0, (m / cy) * (1 - ca.exp(-cy * dt / m))),
        )  # type: ignore

    return np.array(
        [
            [0, 0],
            [0, 0],
            [(m / cx) * (1 - np.exp(-cx * dt / m)), 0],
            [0, (m / cy) * (1 - np.exp(-cy * dt / m))],
        ]
    )


class PointMassEnv(gym.Env):
    metadata = {"render_modes": ["human", "rgb_array"], "render_fps": 30}

    def __init__(
        self,
        train: bool = False,
        param: PointMassParam = PointMassParam(dt=0.1, m=1.0, cx=15, cy=15),
        Fmax: float = 10,
        max_time: float = 10.0,
        render_mode: str | None = None,
<<<<<<< HEAD
        difficulty: str = "easy",
=======
>>>>>>> 71c295df
    ):
        # gymnasium setup
        max_v = 20
        max_wind_force = 10.5
        self.state_low = np.array([0.0, 0.0, -max_v, -max_v], dtype=np.float32)
        self.state_high = np.array([4, 1.0, max_v, max_v], dtype=np.float32)
        self.wind_low = np.array([-max_wind_force, -max_wind_force], dtype=np.float32)
        self.wind_high = np.array([max_wind_force, max_wind_force], dtype=np.float32)
        self.obs_high = np.concatenate([self.state_high, self.wind_high])
        self.obs_low = np.concatenate([self.state_low, self.wind_low])
        self.action_low = np.array([-Fmax, -Fmax], dtype=np.float32)
        self.action_high = np.array([Fmax, Fmax], dtype=np.float32)
        self.observation_space = spaces.Box(low=self.obs_low, high=self.obs_high)
        self.action_space = spaces.Box(low=self.action_low, high=self.action_high)
        self.render_mode = render_mode

        # env logic
        self.train = train
        self.max_time = max_time
        self.dt = param.dt
        self.Fmax = Fmax
        self.A = _A_disc(param.m, param.cx, param.cy, param.dt)
        self.B = _B_disc(param.m, param.cx, param.cy, param.dt)
        self.start = Circle(pos=np.array([0.25, 0.8]), radius=0.15)
        self.goal = Circle(pos=np.array([3.75, 0.2]), radius=0.15)
<<<<<<< HEAD
        self.wind_field = WindParcour(magnitude=max_wind_force, difficulty=difficulty)
=======
        self.wind_field = WindParcour(magnitude=max_wind_force)
>>>>>>> 71c295df

        # env state
        self.state: np.ndarray | None = None
        self.action: np.ndarray | None = None
        self.time: float = 0.0

        # plotting attributes (initialize to None)
        self.fig: plt.Figure | None = None  # type: ignore
        self.ax: plt.Axes | None = None  # type: ignore
        self.trajectory_plot: plt.Line2D | None = None  # type: ignore
        self.agent_plot: plt.Line2D | None = None  # type: ignore
        self.action_arrow_patch: FancyArrowPatch | None = None
        self.trajectory: List[np.ndarray] = []

    def step(self, action: np.ndarray) -> tuple[Any, float, bool, bool, dict]:
        if self.state is None:
            raise ValueError("Environment must be reset before stepping.")

        # transition
        action = np.clip(action, self.action_low, self.action_high)  # type: ignore
        force_wind = self.wind_field(self.state[:2])
        self.state = self.A @ self.state + self.B @ (action + force_wind)  # type: ignore
        self.action = action  # Store the action taken
        self.time += self.dt

        # observation
        self.trajectory.append(self.state.copy())  # type: ignore

        # termination and truncation
<<<<<<< HEAD
        out_of_bounds = (self.state_high < self.state).any() or (self.state_low > self.state).any()
        reached_goal = self.state[:2] in self.goal  # type: ignore
        term = out_of_bounds or reached_goal
        trunc = self.time >= self.max_time
        if term or trunc:
            info = {"task": {"violation": bool(out_of_bounds), "success": reached_goal}}
        else:
            info = {}

        # reward
        dist_to_goal_x = np.abs(self.state[0] - self.goal.pos[0])  # type: ignore
        r_dist = 1 - dist_to_goal_x / (self.state_high[0] - self.state_low[0])
        # dist_max = np.linalg.norm(self.goal.pos - self.state_low[:2])
        # r_dist = 1.0 - np.linalg.norm(self.state[:2] - self.goal.pos) / dist_max
        r_goal = 60 * (1.0 - 0.5 * self.time / self.max_time) if reached_goal else 0.0
        r = 0.1 * r_dist + r_goal

        return self._observation(), float(r), bool(term), bool(trunc), info
=======
        out_of_bounds = (self.state_high < self.state).any() or (
            self.state_low > self.state
        ).any()
        reached_goal = self.state[:2] in self.goal  # type: ignore
        term = out_of_bounds or reached_goal
        trunc = self.time >= self.max_time

        # reward
        dist_to_goal_x = np.abs(self.state[0] - self.goal.pos[0])  # type: ignore
        r_dist = 1 - dist_to_goal_x / (self.state_high[0] - self.state_low[0])
        # dist_max = np.linalg.norm(self.goal.pos - self.state_low[:2])
        # r_dist = 1.0 - np.linalg.norm(self.state[:2] - self.goal.pos) / dist_max
        r_goal = 60 * (1.0 - 0.5 * self.time / self.max_time) if reached_goal else 0.0
        r = 0.1 * r_dist + r_goal

        return self._observation(), float(r), bool(term), bool(trunc), {}
>>>>>>> 71c295df

    def reset(
        self, *, seed: int | None = None, options: dict | None = None
    ) -> tuple[Any, dict]:
        super().reset(seed=seed)
        self.time = 0.0
        self.state = self._init_state()
        self.action = np.zeros(self.action_space.shape, dtype=np.float32)  # type: ignore
        self.trajectory = [self.state.copy()]

        # Close existing figure if resetting during run
        if self.render_mode == "human" and self.fig is not None:
            self._close_fig()

        return self._observation(), {}

    def _observation(self) -> np.ndarray:
        ode_state = self.state.copy().astype(np.float32)  # type: ignore
        wind_field = self.wind_field(self.state[:2]).astype(np.float32)  # type: ignore
        return np.concatenate([ode_state, wind_field])

    def _init_state(self, num_tries: int = 100) -> np.ndarray:
        if num_tries <= 0:
            raise ValueError("Could not find a valid initial state.")

        if not self.train:
            pos = self.start.sample(self.np_random)
            state = np.array([*pos, 0.0, 0.0])
        else:
            low = (np.array([0.1, 0.1, 0.0, 0.0]),)
            high = np.array([3.9, 0.9, 0.0, 0.0])
            state = self.np_random.uniform(low=low, high=high)[0]

        # check if the state is in the wind field
        if (self.wind_field(state[:2]) != 0).any():
            return self._init_state(num_tries - 1)

        return state

    def render(self) -> np.ndarray | None:
        with latex_plot_context():
            return self._render()

    def _render(self) -> np.ndarray | None:
        if self.render_mode is None:
            gym.logger.warn("Cannot render environment without a render_mode set.")
            return None
        if self.state is None or self.action is None:
            gym.logger.warn("Cannot render environment before reset() is called.")
            return None

        if self.fig is None:
            if self.render_mode == "human":
                plt.ion()
            self.fig, self.ax = plt.subplots(figsize=(10, 4))

            # Set limits based on observation space position with padding
            self.ax.set_xlim(self.state_low[0], self.state_high[0])
            self.ax.set_ylim(self.state_low[1], self.state_high[1])
            self.ax.set_yticks(np.arange(0, 1.1, 0.5))

            self.ax.set_aspect(
                "equal", adjustable="box"
            )  # Ensure aspect ratio is visually correct
            self.ax.set_xlabel("x")
            self.ax.set_ylabel("y")

            self.ax.text(
                self.start.pos[0] + 0.02,
                self.start.pos[1],
                r"$\odot$",
                fontsize=60,
                color="black",
                horizontalalignment="center",
                verticalalignment="center_baseline",
                zorder=3,
                label="Start ($\odot$)",
            )
            self.ax.plot(
                [], [], "ko", marker=r"$\odot$", markersize=10, label="Start", zorder=3
            )
            self.ax.text(
                self.goal.pos[0] + 0.02,  # x-coordinate from self.goal.pos
                self.goal.pos[1],  # y-coordinate from self.goal.pos
                r"$\otimes$",  # The LaTeX symbol (otimes) in math mode
                fontsize=60,  # Adjust size for visibility
                color="black",  # Choose a color (e.g., green, lime)
                horizontalalignment="center",  # Center the symbol horizontally
                verticalalignment="center_baseline",  # Center the symbol vertically
                zorder=3,  # Ensure it's drawn prominently
                label="Goal ($\otimes$)",  # Optional: Update label for legend
            )
            self.ax.plot(
                [], [], "ko", marker=r"$\otimes$", markersize=10, label="Goal", zorder=3
            )

            if self.wind_field:
                self.wind_field.plot_wind_field(
                    self.ax,
                    xlim=(self.state_low[0], self.state_high[0]),
                    ylim=(self.state_low[1], self.state_high[1]),
                )

            (self.trajectory_plot,) = self.ax.plot(
                [],
                [],
                "b-",
                alpha=0.5,
                label="Trajectory",
                zorder=1,
                lw=2.5,
            )  # Blue line
            (self.agent_plot,) = self.ax.plot(
                [], [], "ro", markersize=8, label="Agent", zorder=3
            )  # Red circle
            # Action arrow will be created/removed dynamically

            # add goal to legend below plot with three columns
            self.ax.legend(
                loc="upper center",
                fontsize=10,
                frameon=True,
                ncol=4,
                bbox_to_anchor=(0.5, -0.25),
            )

        # Update trajectory
        traj_x = [s[0] for s in self.trajectory]
        traj_y = [s[1] for s in self.trajectory]
        self.trajectory_plot.set_data(traj_x, traj_y)  # type: ignore

        # Update agent position
        self.agent_plot.set_data([self.state[0]], [self.state[1]])  # type: ignore

        # Update action arrow (remove old, add new)
        if self.action_arrow_patch is not None:
            self.action_arrow_patch.remove()
            self.action_arrow_patch = None

        # Calculate arrow properties (scale for visibility)
        # Might need adjustment due to different axis scales, but let's try the same first
        arrow_scale = 0.03  # Keep same scale relative to action magnitude
        dx = self.action[0] * arrow_scale
        dy = self.action[1] * arrow_scale

        # Only draw arrow if it has significant length
        if np.linalg.norm([dx, dy]) > 1e-4:
            # Create a new arrow patch
            self.action_arrow_patch = FancyArrowPatch(
                (self.state[0], self.state[1]),  # start point
                (self.state[0] + dx, self.state[1] + dy),  # end point
                color="darkorange",
                mutation_scale=15,
                alpha=0.9,
                zorder=2,  # Above trajectory, below agent
            )
            self.ax.add_patch(self.action_arrow_patch)  # type: ignore

        self.fig.tight_layout()  # Adjust layout to fit all elements
        if self.render_mode == "human":
            self.fig.canvas.draw_idle()
            self.fig.canvas.flush_events()
            plt.pause(0.01)
            return None
        elif self.render_mode == "rgb_array":
            canvas = FigureCanvas(self.fig)
            canvas.draw()  # Draw the canvas
            self.fig.subplots_adjust(bottom=0.25)
            # Get RGB data
            image_shape = canvas.get_width_height()[::-1] + (4,)
            buf = np.frombuffer(canvas.buffer_rgba(), dtype=np.uint8)
            img = buf.reshape(image_shape)[:, :, :3]  # Get RGB, discard alpha

            # Important for rgb_array mode to avoid artifacts on next render call
            if self.action_arrow_patch:
                self.action_arrow_patch.remove()
                self.action_arrow_patch = None
            return img
        else:
            raise ValueError(f"Unsupported render mode: {self.render_mode}")

    def _close_fig(self):
        """Helper to close the Matplotlib figure."""
        if self.fig is not None:
            if self.render_mode == "human":
                plt.ioff()  # Turn off interactive mode
            plt.close(self.fig)
            self.fig = None
            self.ax = None
            self.trajectory_plot = None
            self.agent_plot = None
            self.action_arrow_patch = None

    def close(self):
        """Close the rendering window."""
        self._close_fig()


if __name__ == "__main__":
    env = PointMassEnv(
        render_mode="human",
        max_time=15.0,
        train=False,
    )  # Longer time
    obs, info = env.reset(seed=44)  # Changed seed slightly

    terminated = False
    truncated = False
    total_reward = 0
    env.render()

    for i in range(300):  # Increase steps for longer visualization
        action = env.action_space.sample()

        goal_dir = env.goal.pos - obs[:2]
        goal_dir_norm = np.linalg.norm(goal_dir)
        if goal_dir_norm > 1e-3:
            proportional_force = (goal_dir / goal_dir_norm) * env.Fmax
        else:
            proportional_force = np.zeros(2)

        action = proportional_force

        obs, reward, terminated, truncated, info = env.step(action)
        total_reward += reward

        env.render()

        if terminated or truncated:
            print(f"Episode finished after {i+1} timesteps.")
            print(f"Termination: {terminated}, Truncation: {truncated}")
            print(f"Final state (pos): {obs[:2]}")
            print(f"Goal position: {env.goal.pos}")
            print(f"Distance to goal: {np.linalg.norm(obs[:2] - env.goal.pos):.3f}")
            print(f"Total reward: {total_reward:.2f}")
            if env.render_mode == "human":
                plt.pause(5.0)  # Increased pause to see final state
            break  # Stop after one episode for this example

    # Close the environment rendering window
    env.close()
    print("Environment closed.")<|MERGE_RESOLUTION|>--- conflicted
+++ resolved
@@ -87,7 +87,6 @@
 
 
 class WindParcour(WindField):
-<<<<<<< HEAD
     def __init__(self, magnitude: float = 10.0, difficulty: str = "easy"):
         self.magnitude = magnitude
         if difficulty == "easy":
@@ -102,14 +101,6 @@
             ]
         else:
             raise ValueError(f"Unknown difficulty level: {difficulty}")
-=======
-    def __init__(self, magnitude: float = 10.0):
-        self.magnitude = magnitude
-        self.boxes = [
-            [np.array([0.5, 0.15]), np.array([1.5, 1.0])],
-            [np.array([2.5, 0.0]), np.array([3.5, 0.85])],
-        ]
->>>>>>> 71c295df
 
     def plot_XY(
         self, xlim: tuple[float, float], ylim: tuple[float, float]
@@ -234,10 +225,7 @@
         Fmax: float = 10,
         max_time: float = 10.0,
         render_mode: str | None = None,
-<<<<<<< HEAD
         difficulty: str = "easy",
-=======
->>>>>>> 71c295df
     ):
         # gymnasium setup
         max_v = 20
@@ -263,11 +251,7 @@
         self.B = _B_disc(param.m, param.cx, param.cy, param.dt)
         self.start = Circle(pos=np.array([0.25, 0.8]), radius=0.15)
         self.goal = Circle(pos=np.array([3.75, 0.2]), radius=0.15)
-<<<<<<< HEAD
         self.wind_field = WindParcour(magnitude=max_wind_force, difficulty=difficulty)
-=======
-        self.wind_field = WindParcour(magnitude=max_wind_force)
->>>>>>> 71c295df
 
         # env state
         self.state: np.ndarray | None = None
@@ -297,8 +281,9 @@
         self.trajectory.append(self.state.copy())  # type: ignore
 
         # termination and truncation
-<<<<<<< HEAD
-        out_of_bounds = (self.state_high < self.state).any() or (self.state_low > self.state).any()
+        out_of_bounds = (self.state_high < self.state).any() or (
+            self.state_low > self.state
+        ).any()
         reached_goal = self.state[:2] in self.goal  # type: ignore
         term = out_of_bounds or reached_goal
         trunc = self.time >= self.max_time
@@ -316,24 +301,6 @@
         r = 0.1 * r_dist + r_goal
 
         return self._observation(), float(r), bool(term), bool(trunc), info
-=======
-        out_of_bounds = (self.state_high < self.state).any() or (
-            self.state_low > self.state
-        ).any()
-        reached_goal = self.state[:2] in self.goal  # type: ignore
-        term = out_of_bounds or reached_goal
-        trunc = self.time >= self.max_time
-
-        # reward
-        dist_to_goal_x = np.abs(self.state[0] - self.goal.pos[0])  # type: ignore
-        r_dist = 1 - dist_to_goal_x / (self.state_high[0] - self.state_low[0])
-        # dist_max = np.linalg.norm(self.goal.pos - self.state_low[:2])
-        # r_dist = 1.0 - np.linalg.norm(self.state[:2] - self.goal.pos) / dist_max
-        r_goal = 60 * (1.0 - 0.5 * self.time / self.max_time) if reached_goal else 0.0
-        r = 0.1 * r_dist + r_goal
-
-        return self._observation(), float(r), bool(term), bool(trunc), {}
->>>>>>> 71c295df
 
     def reset(
         self, *, seed: int | None = None, options: dict | None = None
@@ -563,7 +530,7 @@
         env.render()
 
         if terminated or truncated:
-            print(f"Episode finished after {i+1} timesteps.")
+            print(f"Episode finished after {i + 1} timesteps.")
             print(f"Termination: {terminated}, Truncation: {truncated}")
             print(f"Final state (pos): {obs[:2]}")
             print(f"Goal position: {env.goal.pos}")
