from typing import Any, Optional

import gymnasium as gym
import numpy as np
import torch
from gymnasium import spaces
from leap_c.examples.pointmass.env import PointMassEnv
from leap_c.examples.pointmass.mpc import PointMassMPC
from leap_c.mpc import MpcInput, MpcParameter
from leap_c.nn.modules import MpcSolutionModule
from leap_c.nn.extractor import ScalingExtractor
from leap_c.registry import register_task
from leap_c.task import Task


@register_task("point_mass_easy")
class PointMassEasyTask(Task):
    def __init__(self):
        mpc = PointMassMPC(
            learnable_params=[
                # "m",
                # "cx",
                # "cy",
                "q_diag",
                # "r_diag",
                # "q_diag_e",
                "xref",
                "uref",
                # "xref_e",
                # "u_wind",
            ]
        )
        mpc_layer = MpcSolutionModule(mpc)

        super().__init__(mpc_layer)

        self.param_low = 0.5 * mpc.ocp.p_global_values
        self.param_high = 1.5 * mpc.ocp.p_global_values

        # TODO: Handle params that are nominally zero
        for i, p in enumerate(mpc.ocp.p_global_values):
            if p == 0:
                self.param_low[i] = -10.0
                self.param_high[i] = 10.0

    @property
    def param_space(self) -> spaces.Box:
        return spaces.Box(low=self.param_low, high=self.param_high, dtype=np.float32)

    def create_env(self, train: bool) -> gym.Env:
<<<<<<< HEAD
        return PointMassEnv(max_time=20.0, train=train, render_mode="rgb_array", difficulty="easy")
=======
        return PointMassEnv(max_time=20.0, train=train, render_mode="rgb_array")
>>>>>>> 71c295df

    def create_extractor(self, env):
        return ScalingExtractor(env)

    def prepare_mpc_input(
        self,
        obs: Any,
        param_nn: Optional[torch.Tensor] = None,
        action: Optional[torch.Tensor] = None,
    ) -> MpcInput:
        mpc_param = MpcParameter(p_global=param_nn)  # type: ignore
        obs = obs[..., :4]

<<<<<<< HEAD
        return MpcInput(x0=obs, parameters=mpc_param)


@register_task("point_mass_hard")
class PointMassHardTask(PointMassEasyTask):
    def create_env(self, train: bool) -> gym.Env:
        return PointMassEnv(max_time=20.0, train=train, render_mode="rgb_array", difficulty="hard")
=======
        return MpcInput(x0=obs, parameters=mpc_param)
>>>>>>> 71c295df
<|MERGE_RESOLUTION|>--- conflicted
+++ resolved
@@ -48,11 +48,9 @@
         return spaces.Box(low=self.param_low, high=self.param_high, dtype=np.float32)
 
     def create_env(self, train: bool) -> gym.Env:
-<<<<<<< HEAD
-        return PointMassEnv(max_time=20.0, train=train, render_mode="rgb_array", difficulty="easy")
-=======
-        return PointMassEnv(max_time=20.0, train=train, render_mode="rgb_array")
->>>>>>> 71c295df
+        return PointMassEnv(
+            max_time=20.0, train=train, render_mode="rgb_array", difficulty="easy"
+        )
 
     def create_extractor(self, env):
         return ScalingExtractor(env)
@@ -66,14 +64,12 @@
         mpc_param = MpcParameter(p_global=param_nn)  # type: ignore
         obs = obs[..., :4]
 
-<<<<<<< HEAD
         return MpcInput(x0=obs, parameters=mpc_param)
 
 
 @register_task("point_mass_hard")
 class PointMassHardTask(PointMassEasyTask):
     def create_env(self, train: bool) -> gym.Env:
-        return PointMassEnv(max_time=20.0, train=train, render_mode="rgb_array", difficulty="hard")
-=======
-        return MpcInput(x0=obs, parameters=mpc_param)
->>>>>>> 71c295df
+        return PointMassEnv(
+            max_time=20.0, train=train, render_mode="rgb_array", difficulty="hard"
+        )