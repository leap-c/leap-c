--- conflicted
+++ resolved
@@ -336,12 +336,7 @@
     ocp.solver_options.exact_hess_dyn = exact_hess_dyn
     ocp.solver_options.qp_solver = "PARTIAL_CONDENSING_HPIPM"
     ocp.solver_options.qp_solver_ric_alg = 1
-<<<<<<< HEAD
-    ocp.solver_options.tol = 1e-6  # Is default
-    ocp.solver_options.qp_tol = 1e-7
-=======
     ocp.solver_options.with_batch_functionality = True
->>>>>>> 62c79bac
 
 
     #####################################################
