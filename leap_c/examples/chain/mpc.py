--- conflicted
+++ resolved
@@ -9,6 +9,7 @@
 from casadi import SX, norm_2, vertcat
 from casadi.tools import entry, struct_symSX
 from casadi.tools.structure3 import DMStruct, ssymStruct
+
 from leap_c.examples.chain.utils import (
     RestingChainSolver,
     nominal_params_to_structured_nominal_params,
@@ -237,12 +238,7 @@
     ocp.solver_options.qp_solver_ric_alg = 1
     ocp.solver_options.with_value_sens_wrt_params = True
     ocp.solver_options.with_solution_sens_wrt_params = True
-<<<<<<< HEAD
-    ocp.solver_options.tol = 1e-6  # Is default
-    ocp.solver_options.qp_tol = 1e-7
-=======
     ocp.solver_options.with_batch_functionality = True
->>>>>>> 62c79bac
 
 
 def get_f_expl_expr(
