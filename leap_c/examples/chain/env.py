from typing import Any

import gymnasium as gym
import matplotlib.pyplot as plt
import numpy as np
from gymnasium import spaces
from leap_c.examples.chain.mpc import get_f_expl_expr
from leap_c.examples.chain.utils import (
    Ellipsoid,
    RestingChainSolver,
    nominal_params_to_structured_nominal_params,
)
from matplotlib.backends.backend_agg import FigureCanvasAgg as FigureCanvas


def _cont_f_expl(
    x: np.ndarray,
    u: np.ndarray,
    p: dict[str, np.ndarray],
    fix_point: np.ndarray | None = None,
) -> np.ndarray:
    assert all(
        key in p for key in ["D", "L", "C", "m", "w"]
    ), "Not all necessary parameters are in p."

    if fix_point is None:
        fix_point = np.zeros(3, 1)

    n_masses = p["m"].shape[0] + 1

    xpos = x[: 3 * (p["m"].shape[0])]
    xvel = x[3 * (p["m"].shape[0]) :]

    # Force on intermediate masses
    f = np.zeros(3 * (n_masses - 2))

    # Gravity force on intermediate masses
    for i in range(int(f.shape[0] / 3)):
        f[3 * i + 2] = -9.81

    n_link = n_masses - 1

    # Spring force
    for i in range(n_link):
        if i == 0:
            dist = xpos[i * 3 : (i + 1) * 3] - fix_point
        else:
            dist = xpos[i * 3 : (i + 1) * 3] - xpos[(i - 1) * 3 : i * 3]

        F = np.zeros(3)
        for j in range(F.shape[0]):
            F[j] = (
                p["D"][i + j]
                / p["m"][i]
                * (1 - p["L"][i + j] / np.linalg.norm(dist))
                * dist[j]
            )

        # mass on the right
        if i < n_link - 1:
            f[i * 3 : (i + 1) * 3] -= F

        # mass on the left
        if i > 0:
            f[(i - 1) * 3 : i * 3] += F

    # Damping force
    for i in range(n_link):
        if i == 0:
            vel = xvel[i * 3 : (i + 1) * 3]
        elif i == n_link - 1:
            vel = u - xvel[(i - 1) * 3 : i * 3]
        else:
            vel = xvel[i * 3 : (i + 1) * 3] - xvel[(i - 1) * 3 : i * 3]

        F = np.zeros(3)
        for j in range(3):
            F[j] = p["C"][i + j] * abs(vel[j]) * vel[j]

        # mass on the right
        if i < n_masses - 2:
            f[i * 3 : (i + 1) * 3] -= F

        # mass on the left
        if i > 0:
            f[(i - 1) * 3 : i * 3] += F

    # Disturbance on intermediate masses
    for i in range(n_masses - 2):
        f[i * 3 : (i + 1) * 3] += p["w"][i]

    return np.concatenate([xvel, u, f])


def _disc_f_expl(
    x: np.ndarray,
    u: np.ndarray,
    p: dict[str, np.ndarray],
    dt: float,
    fix_point: np.ndarray | None = None,
) -> np.ndarray:
    k1 = _cont_f_expl(x, u, p, fix_point)
    k2 = _cont_f_expl(x + dt / 2 * k1, u, p, fix_point)
    k3 = _cont_f_expl(x + dt / 2 * k2, u, p, fix_point)
    k4 = _cont_f_expl(x + dt * k3, u, p, fix_point)

    return x + dt / 6 * (k1 + 2 * k2 + 2 * k3 + k4)


def _compute_observation_space(param: dict[str, np.ndarray]) -> spaces.Box:
    n_mass = param["m"].shape[0] + 1
    pos_max = np.array(param["L"]) * (n_mass - 1)
    pos_min = -pos_max

    vel_max = np.array([2.0, 2.0, 2.0] * (n_mass - 2))
    vel_min = -vel_max

    return spaces.Box(
        low=np.concatenate([pos_min, vel_min]),
        high=np.concatenate([pos_max, vel_max]),
        dtype=np.float32,
    )


def get_params(n_mass: int) -> dict[str, np.ndarray]:
    params = {}

    # rest length of spring
    params["L"] = np.repeat([0.033, 0.033, 0.033], n_mass - 1)

    # spring constant
    params["D"] = np.repeat([1.0, 1.0, 1.0], n_mass - 1)

    # damping constant
    params["C"] = np.repeat([0.1, 0.1, 0.1], n_mass - 1)

    # mass of the balls
    params["m"] = np.repeat([0.033], n_mass - 1)

    # disturbance on intermediate balls
    params["w"] = np.repeat([0.0, 0.0, 0.0], n_mass - 2)

    return params


class ChainEnv(gym.Env):
    metadata = {"render_modes": ["human", "rgb_array"], "render_fps": 30}

    def __init__(
        self,
        dt: float = 0.1,
        max_time: float = 10.0,
        render_mode: str | None = None,
        param: dict[str, np.ndarray] | None = None,
        vmax: float = 1.0,
        n_mass: int = 3,
        fix_point: np.ndarray | None = None,
        pos_last_ref: np.ndarray | None = None,
        phi_range: tuple[float, float] = (np.pi / 6, np.pi / 3),
        theta_range: tuple[float, float] = (-np.pi / 4, np.pi / 4),
    ):
        super().__init__()

        self.n_mass = n_mass

        if param is None:
            param = get_params(n_mass=n_mass)

        self.nx_pos = 3 * (n_mass - 1)
        self.nx_vel = 3 * (n_mass - 2)

        if fix_point is None:
            self.fix_point = np.array([0.0, 0.0, 0.0])
        else:
            self.fix_point = fix_point

        if pos_last_ref is None:
            self.pos_last_ref = np.array([0.033 * (n_mass - 1), 0.0, 0.0])
        else:
            self.pos_last_ref = pos_last_ref

        self.param = param
        self.structured_param = nominal_params_to_structured_nominal_params(param)

        self.observation_space = _compute_observation_space(self.param)

        self.action_space = spaces.Box(
            low=np.array([-vmax, -vmax, -vmax]),
            high=np.array([vmax, vmax, vmax]),
            dtype=np.float32,
        )

        self.dt = dt
        self.max_time = max_time

        self.trajectory = []

        self.resting_chain_solver = RestingChainSolver(
            n_mass=n_mass, fix_point=self.fix_point, f_expl=get_f_expl_expr
        )

        self.x_ref, self.u_ref = self.resting_chain_solver(p_last=self.pos_last_ref)

        self.ellipsoid = Ellipsoid(
            center=self.fix_point,
            radii=np.sum(np.array(self.structured_param["L"]), axis=0),
        )

        self.phi_range = phi_range
        self.theta_range = theta_range

        # self.ellipsoid_center = self.fix_point
        # self.ellispoid_variability_matrix = np.diag()

        self._set_canvas()

        # For rendering
        # if render_mode is not None:
        # raise NotImplementedError("Rendering is not implemented yet.")

    def step(self, action: np.ndarray) -> tuple[Any, float, bool, bool, dict]:
        u = action
        self.action = action

        self.u = u

        self.state = _disc_f_expl(
            x=self.state,
            u=self.action,
            p=self.param,
            dt=self.dt,
            fix_point=self.fix_point,
        )

        o = self._current_observation()
        r = self._calculate_reward()

<<<<<<< HEAD
        reached_goal_pos = bool(np.linalg.norm(self.x_ref - self.state, axis=0, ord=2) < 1e-3)
        term = False
=======
        reached_goal_pos = bool(np.linalg.norm(self.x_ref - self.state, axis=0, ord=2) < 1e-1)
        term = reached_goal_pos
>>>>>>> aa99ed09

        self.time += self.dt
        trunc = self.time > self.max_time

<<<<<<< HEAD
        if reached_goal_pos and trunc:
            info = {"task": {"success": True, "violations": False}}
        elif trunc:
            info = {"task": {"success": False, "violations": False}}
=======
        if reached_goal_pos:
            info = {"success": True, "violations": False}
        elif trunc:
            info = {"success": False, "violations": False}
>>>>>>> aa99ed09
        else:
            info = {}

        self.trajectory.append(o)

        return o, r, term, trunc, info

    def reset(
        self, *, seed: int | None = None, options: dict | None = None
    ) -> tuple[Any, dict]:  # type: ignore
        if seed is not None:
            super().reset(seed=seed)
            self.observation_space.seed(seed)
            self.action_space.seed(seed)
        self.state_trajectory = None
        self.state, self.action = self._init_state_and_action()
        self.time = 0.0
        self.trajectory = []
        plt.close("all")
        self.canvas = None
        self.line = None


        self._set_canvas()

        return self.state, {}

    def _current_observation(self):
        return self.state

    def _init_state_and_action(self):
        phi = self.np_random.uniform(low=self.phi_range[0], high=self.phi_range[1])  # type:ignore
        theta = self.np_random.uniform(
            low=self.theta_range[0], high=self.theta_range[1]
        )  # type:ignore
        p_last = self.ellipsoid.spherical_to_cartesian(phi=phi, theta=theta)
        x_ss, u_ss = self.resting_chain_solver(p_last=p_last)

        return x_ss, u_ss

    def _calculate_reward(self):
        pos_last = self.state[self.nx_pos - 3 : self.nx_pos]
        vel = self.state[self.nx_pos :]

        r_dist = -np.linalg.norm(pos_last - self.pos_last_ref, axis=0, ord=2) 
        r_vel = -0.1 * np.linalg.norm(vel, axis=0, ord=2)

<<<<<<< HEAD
        return 10 * (r_dist + r_vel)

=======
>>>>>>> aa99ed09
    def _set_canvas(self):
        plt.figure()
        ax = [plt.subplot(3, 1, i) for i in range(1, 4)]

        # Plot reference
        ref_pos = np.vstack([self.fix_point, self.x_ref[: self.nx_pos].reshape(-1, 3)])
        labels = ["x", "y", "z"]
        self.lines = []
        for k, ax_k in enumerate(ax):
            ax_k.plot(ref_pos[:, k], "ro--")
            ax_k.grid()
            ax_k.set_xticks(range(self.n_mass + 1))
            ax_k.set_xlim(0, self.n_mass + 1)
            ax_k.set_ylabel(labels[k])
            self.lines.append(
                ax_k.plot(range(ref_pos[:, k].shape[0]), ref_pos[:, k], ".-")[0]
            )

        self.canvas = FigureCanvas(plt.gcf())

    def render(self):
        pos = np.vstack([self.fix_point, self.state[: self.nx_pos].reshape(-1, 3)])
        for k, line in enumerate(self.lines):
            line.set_ydata(pos[:, k])
        # Convert the plot to an RGB string
        s, (width, height) = self.canvas.print_to_buffer()

        # Convert the RGB string to a NumPy array
        return np.frombuffer(s, np.uint8).reshape((height, width, 4))[:, :, :3]<|MERGE_RESOLUTION|>--- conflicted
+++ resolved
@@ -235,28 +235,17 @@
         o = self._current_observation()
         r = self._calculate_reward()
 
-<<<<<<< HEAD
-        reached_goal_pos = bool(np.linalg.norm(self.x_ref - self.state, axis=0, ord=2) < 1e-3)
-        term = False
-=======
         reached_goal_pos = bool(np.linalg.norm(self.x_ref - self.state, axis=0, ord=2) < 1e-1)
         term = reached_goal_pos
->>>>>>> aa99ed09
 
         self.time += self.dt
         trunc = self.time > self.max_time
 
-<<<<<<< HEAD
         if reached_goal_pos and trunc:
             info = {"task": {"success": True, "violations": False}}
         elif trunc:
             info = {"task": {"success": False, "violations": False}}
-=======
-        if reached_goal_pos:
-            info = {"success": True, "violations": False}
-        elif trunc:
-            info = {"success": False, "violations": False}
->>>>>>> aa99ed09
+
         else:
             info = {}
 
@@ -304,11 +293,8 @@
         r_dist = -np.linalg.norm(pos_last - self.pos_last_ref, axis=0, ord=2) 
         r_vel = -0.1 * np.linalg.norm(vel, axis=0, ord=2)
 
-<<<<<<< HEAD
         return 10 * (r_dist + r_vel)
 
-=======
->>>>>>> aa99ed09
     def _set_canvas(self):
         plt.figure()
         ax = [plt.subplot(3, 1, i) for i in range(1, 4)]
