from typing import Any

import gymnasium as gym
import matplotlib.pyplot as plt
import numpy as np
from gymnasium import spaces
<<<<<<< HEAD
=======
from matplotlib.backends.backend_agg import FigureCanvasAgg as FigureCanvas

>>>>>>> fd86a8d0
from leap_c.examples.chain.mpc import get_f_expl_expr
from leap_c.examples.chain.utils import (
    Ellipsoid,
    RestingChainSolver,
    nominal_params_to_structured_nominal_params,
)


def _cont_f_expl(
    x: np.ndarray,
    u: np.ndarray,
    p: dict[str, np.ndarray],
    fix_point: np.ndarray | None = None,
) -> np.ndarray:
    assert all(
        key in p for key in ["D", "L", "C", "m", "w"]
    ), "Not all necessary parameters are in p."

    if fix_point is None:
        fix_point = np.zeros(3, 1)

    n_masses = p["m"].shape[0] + 1

    xpos = x[: 3 * (p["m"].shape[0])]
    xvel = x[3 * (p["m"].shape[0]) :]

    # Force on intermediate masses
    f = np.zeros(3 * (n_masses - 2))

    # Gravity force on intermediate masses
    for i in range(int(f.shape[0] / 3)):
        f[3 * i + 2] = -9.81

    n_link = n_masses - 1

    # Spring force
    for i in range(n_link):
        if i == 0:
            dist = xpos[i * 3 : (i + 1) * 3] - fix_point
        else:
            dist = xpos[i * 3 : (i + 1) * 3] - xpos[(i - 1) * 3 : i * 3]

        F = np.zeros(3)
        for j in range(F.shape[0]):
            F[j] = (
                p["D"][i + j]
                / p["m"][i]
                * (1 - p["L"][i + j] / np.linalg.norm(dist))
                * dist[j]
            )

        # mass on the right
        if i < n_link - 1:
            f[i * 3 : (i + 1) * 3] -= F

        # mass on the left
        if i > 0:
            f[(i - 1) * 3 : i * 3] += F

    # Damping force
    for i in range(n_link):
        if i == 0:
            vel = xvel[i * 3 : (i + 1) * 3]
        elif i == n_link - 1:
            vel = u - xvel[(i - 1) * 3 : i * 3]
        else:
            vel = xvel[i * 3 : (i + 1) * 3] - xvel[(i - 1) * 3 : i * 3]

        F = np.zeros(3)
        for j in range(3):
            F[j] = p["C"][i + j] * vel[j]

        # mass on the right
        if i < n_masses - 2:
            f[i * 3 : (i + 1) * 3] -= F

        # mass on the left
        if i > 0:
            f[(i - 1) * 3 : i * 3] += F

    # Disturbance on intermediate masses
    for i in range(n_masses - 2):
        f[i * 3 : (i + 1) * 3] += p["w"][i]

    return np.concatenate([xvel, u, f])


def _disc_f_expl(
    x: np.ndarray,
    u: np.ndarray,
    p: dict[str, np.ndarray],
    dt: float,
    fix_point: np.ndarray | None = None,
) -> np.ndarray:
    k1 = _cont_f_expl(x, u, p, fix_point)
    k2 = _cont_f_expl(x + dt / 2 * k1, u, p, fix_point)
    k3 = _cont_f_expl(x + dt / 2 * k2, u, p, fix_point)
    k4 = _cont_f_expl(x + dt * k3, u, p, fix_point)

    return x + dt / 6 * (k1 + 2 * k2 + 2 * k3 + k4)


def _compute_observation_space(param: dict[str, np.ndarray]) -> spaces.Box:
    n_mass = param["m"].shape[0] + 1
    pos_max = np.array(param["L"]) * (n_mass - 1)
    pos_min = -pos_max

    vel_max = np.array([2.0, 2.0, 2.0] * (n_mass - 2))
    vel_min = -vel_max

    return spaces.Box(
        low=np.concatenate([pos_min, vel_min]),
        high=np.concatenate([pos_max, vel_max]),
        dtype=np.float32,
    )


def get_params(n_mass: int) -> dict[str, np.ndarray]:
    params = {}

    # rest length of spring
    params["L"] = np.repeat([0.033, 0.033, 0.033], n_mass - 1)

    # spring constant
    params["D"] = np.repeat([1.0, 1.0, 1.0], n_mass - 1)

    # damping constant
    params["C"] = np.repeat([0.1, 0.1, 0.1], n_mass - 1)

    # mass of the balls
    params["m"] = np.repeat([0.033], n_mass - 1)

    # disturbance on intermediate balls
    params["w"] = np.repeat([0.0, 0.0, 0.0], n_mass - 2)

    return params


class ChainEnv(gym.Env):
    metadata = {"render_modes": ["human", "rgb_array"], "render_fps": 30}

    def __init__(
        self,
        dt: float = 0.1,
        max_time: float = 10.0,
        render_mode: str | None = None,
        param: dict[str, np.ndarray] | None = None,
        vmax: float = 1.0,
        n_mass: int = 3,
        fix_point: np.ndarray | None = None,
        pos_last_ref: np.ndarray | None = None,
        phi_range: list[tuple[float, float]] = (np.pi / 6, np.pi / 3),
        theta_range: tuple[float, float] = (-np.pi / 4, np.pi / 4),
        seed: int | None = None,
    ):
        super().__init__()

        self.n_mass = n_mass

        if param is None:
            param = get_params(n_mass=n_mass)

        self.nx_pos = 3 * (n_mass - 1)
        self.nx_vel = 3 * (n_mass - 2)

        if fix_point is None:
            self.fix_point = np.array([0.0, 0.0, 0.0])
        else:
            self.fix_point = fix_point

        if pos_last_ref is None:
            self.pos_last_ref = np.array([0.033 * (n_mass - 1), 0.0, 0.0])
        else:
            self.pos_last_ref = pos_last_ref

        self.param = param
        self.structured_param = nominal_params_to_structured_nominal_params(param)

        self.observation_space = _compute_observation_space(self.param)

        self.action_space = spaces.Box(
            low=np.array([-vmax, -vmax, -vmax]),
            high=np.array([vmax, vmax, vmax]),
            dtype=np.float32,
        )

        self.dt = dt
        self.max_time = max_time

        self.trajectory = []

        self.resting_chain_solver = RestingChainSolver(
            n_mass=n_mass, fix_point=self.fix_point, f_expl=get_f_expl_expr
        )

        self.x_ref, self.u_ref = self.resting_chain_solver(p_last=self.pos_last_ref)

        self.ellipsoid = Ellipsoid(
            center=self.fix_point,
            radii=np.sum(np.array(self.structured_param["L"]), axis=0),
        )

        self.phi_range = phi_range
        self.theta_range = theta_range

        self.rng = np.random.default_rng(seed)

        # self.ellipsoid_center = self.fix_point
        # self.ellispoid_variability_matrix = np.diag()

        self._set_canvas()

        # For rendering
        # if render_mode is not None:
        # raise NotImplementedError("Rendering is not implemented yet.")

    def step(self, action: np.ndarray) -> tuple[Any, float, bool, bool, dict]:
        u = action
        self.action = action

        self.u = u

        self.state = _disc_f_expl(
            x=self.state,
            u=self.action,
            p=self.param,
            dt=self.dt,
            fix_point=self.fix_point,
        )

        o = self._current_observation()
        r = self._calculate_reward()

        term = self._is_done()

        info = {}

        self.time += self.dt

        trunc = self.time > self.max_time

        self.trajectory.append(o)

        return o, r, term, trunc, info

    def reset(
        self, *, seed: int | None = None, options: dict | None = None
    ) -> tuple[Any, dict]:  # type: ignore
        self._np_random = np.random.RandomState(seed)
        self.state_trajectory = None
        self.state, self.action = self._init_state_and_action()
        self.time = 0.0
        self.trajectory = []
        plt.close("all")
        self.canvas = None
        self.line = None

        self._set_canvas()

        return self.state, {}

    def set_state(self, state: np.ndarray):
        self.state = state

    def _current_observation(self):
        return self.state

    def _init_state_and_action(self):
        phi = self.rng.uniform(low=self.phi_range[0], high=self.phi_range[1])
        theta = self.rng.uniform(low=self.theta_range[0], high=self.theta_range[1])
        p_last = self.ellipsoid.spherical_to_cartesian(phi=phi, theta=theta)
        x_ss, u_ss = self.resting_chain_solver(p_last=p_last)

        return x_ss, u_ss

    def _calculate_reward(self):
        pos_last = self.state[self.nx_pos - 3 : self.nx_pos]
        vel = self.state[self.nx_pos :]

        return -np.linalg.norm(
            pos_last - self.pos_last_ref, axis=0, ord=2
        ) - 0.1 * np.linalg.norm(vel, axis=0, ord=2)

    def _is_done(self):
        return bool(np.linalg.norm(self.x_ref - self.state, axis=0, ord=2) < 1e-3)

    def _set_canvas(self):
        plt.figure()
        ax = [plt.subplot(3, 1, i) for i in range(1, 4)]

        # Plot reference
        ref_pos = np.vstack([self.fix_point, self.x_ref[: self.nx_pos].reshape(-1, 3)])
        labels = ["x", "y", "z"]
        self.lines = []
        for k, ax_k in enumerate(ax):
            ax_k.plot(ref_pos[:, k], "ro--")
            ax_k.grid()
            ax_k.set_xticks(range(self.n_mass + 1))
            ax_k.set_xlim(0, self.n_mass + 1)
            ax_k.set_ylabel(labels[k])
            self.lines.append(ax_k.plot(range(ref_pos[:, k].shape[0]), ref_pos[:, k], ".-")[0])

        self.canvas = FigureCanvas(plt.gcf())

    def render(self):
        pos = np.vstack([self.fix_point, self.state[: self.nx_pos].reshape(-1, 3)])
        for k, line in enumerate(self.lines):
            line.set_ydata(pos[:, k])
        # Convert the plot to an RGB string
        s, (width, height) = self.canvas.print_to_buffer()

        # Convert the RGB string to a NumPy array
        return np.frombuffer(s, np.uint8).reshape((height, width, 4))[:, :, :3]<|MERGE_RESOLUTION|>--- conflicted
+++ resolved
@@ -4,17 +4,13 @@
 import matplotlib.pyplot as plt
 import numpy as np
 from gymnasium import spaces
-<<<<<<< HEAD
-=======
-from matplotlib.backends.backend_agg import FigureCanvasAgg as FigureCanvas
-
->>>>>>> fd86a8d0
 from leap_c.examples.chain.mpc import get_f_expl_expr
 from leap_c.examples.chain.utils import (
     Ellipsoid,
     RestingChainSolver,
     nominal_params_to_structured_nominal_params,
 )
+from matplotlib.backends.backend_agg import FigureCanvasAgg as FigureCanvas
 
 
 def _cont_f_expl(
@@ -309,7 +305,9 @@
             ax_k.set_xticks(range(self.n_mass + 1))
             ax_k.set_xlim(0, self.n_mass + 1)
             ax_k.set_ylabel(labels[k])
-            self.lines.append(ax_k.plot(range(ref_pos[:, k].shape[0]), ref_pos[:, k], ".-")[0])
+            self.lines.append(
+                ax_k.plot(range(ref_pos[:, k].shape[0]), ref_pos[:, k], ".-")[0]
+            )
 
         self.canvas = FigureCanvas(plt.gcf())
 
