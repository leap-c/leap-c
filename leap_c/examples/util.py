--- conflicted
+++ resolved
@@ -53,10 +53,6 @@
     if verbose:
         print("learnable_params", learnable_param)
         print("non_learnable_params", non_learnable_params)
-<<<<<<< HEAD
-    return ocp
-=======
-
     return ocp
 
 
@@ -79,5 +75,4 @@
             A_copy[i, j] = var_vector[index]
             index += 1
 
-    return A_copy
->>>>>>> 0972af46
+    return A_copy