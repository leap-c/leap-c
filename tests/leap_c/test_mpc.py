from dataclasses import fields

import numpy as np
from acados_template.acados_ocp_iterate import (
    AcadosOcpFlattenedBatchIterate,
)

# from leap_c.examples.linear_system import LinearSystemMPC
from leap_c.mpc import Mpc, MpcInput, MpcOutput, MpcParameter, create_zero_init_state_fn
from leap_c.utils import find_idx_for_labels


def mpc_outputs_assert_allclose(
    mpc_output: MpcOutput, mpc_output2: MpcOutput, test_u_star: bool
):
    allclose = True
    for fld in mpc_output._fields:
        val1 = getattr(mpc_output, fld)
        val2 = getattr(mpc_output2, fld)
        if fld == "u0" and not test_u_star:
            continue  # Testing u_star when different u0 were given makes no sense
        if isinstance(val1, np.ndarray):
            tolerance = (
                1e-3 if not fld.startswith("d") else 1e-3
            )  # 1e-3 is probably close enough for gradients, at least thats also what we do in pytorch.gradcheck wrt the numerical gradient
            assert np.allclose(val1, val2, atol=tolerance), (
                f"Field {fld} not close, maximal difference is {np.abs(val1 - val2).max()}"
            )
        elif isinstance(val1, type(None)):
            assert val1 == val2
        else:
            raise NotImplementedError(
                "Only np.ndarray fields known. Did new fields get added to MPCOutput?"
            )
    return allclose


# def test_raising_exception_if_u0_outside_bounds(learnable_linear_mpc: MPC):
#     x0 = np.array([0.5, 0.5])
#     u0 = np.array([1000.0])
#     learnable_linear_mpc.throw_error_if_u0_is_outside_ocp_bounds = True
#     try:
#         learnable_linear_mpc(MPCInput(x0=x0, u0=u0))
#         assert False
#     except ValueError:
#         pass
#     learnable_linear_mpc.throw_error_if_u0_is_outside_ocp_bounds = False
#     learnable_linear_mpc(MPCInput(x0=x0, u0=u0))
#     learnable_linear_mpc.throw_error_if_u0_is_outside_ocp_bounds = True


def test_statelessness(
    learnable_point_mass_mpc_different_params: Mpc,
):
    x0 = np.array([0.5, 0.5, 0.5, 0.5])
    u0 = np.array([0.5, 0.5])
    # Create MPC with some stateless and some global parameters
    lin_mpc = learnable_point_mass_mpc_different_params
    n_batch = lin_mpc.n_batch_max
    x0 = np.tile(x0, (lin_mpc.n_batch_max, 1))
    u0 = np.tile(u0, (lin_mpc.n_batch_max, 1))
    mpc_input_standard = MpcInput(x0=x0, u0=u0)
    solution_standard, _ = lin_mpc(
        mpc_input=mpc_input_standard, dudp=True, dvdp=True, dudx=True
    )
    p_global = lin_mpc.default_p_global
    assert p_global is not None
    p_global = p_global + np.ones(p_global.shape[0]) * 0.01
    p_global = np.tile(p_global, (n_batch, 1))
    p_stagewise = lin_mpc.default_p_stagewise
    assert p_stagewise is not None
    p_stagewise = p_stagewise + np.ones(p_stagewise.shape[1]) * 0.01
    assert len(p_stagewise.shape) == 2, (
        f"I assumed this would be of shape ({lin_mpc.N + 1}, #p_stagewise) but shape is {p_stagewise.shape}"
    )
    p_stagewise = np.tile(p_stagewise, (n_batch, 1, 1))
    params = MpcParameter(p_global, p_stagewise)
    x0_different = x0 - 0.01
    u0_different = u0 - 0.01
    mpc_input_different = MpcInput(x0=x0_different, u0=u0_different, parameters=params)
    solution_different, _ = lin_mpc(
        mpc_input=mpc_input_different, dudp=True, dvdp=True, dudx=True
    )
    # Use this as proxy to verify the different solution is different enough
    assert not np.allclose(
        solution_standard.Q,  # type:ignore
        solution_different.Q,  # type:ignore
    )
    solution_supposedly_standard, _ = lin_mpc(
        mpc_input=mpc_input_standard, dudp=True, dvdp=True, dudx=True
    )
    mpc_outputs_assert_allclose(
        solution_standard, solution_supposedly_standard, test_u_star=True
    )


def test_statelessness_pendulum_on_cart(
    n_batch: int, learnable_pendulum_on_cart_mpc: Mpc
):
    # Create MPC with some stateless and some global parameters
    x0 = np.array([0, -np.pi, 0, 0])
    x0 = np.tile(x0, (n_batch, 1))
    mpc_input_standard = MpcInput(x0=x0)
    solution_standard, _ = learnable_pendulum_on_cart_mpc(
        mpc_input=mpc_input_standard, dudp=True, dvdp=True, dudx=True
    )

    assert learnable_pendulum_on_cart_mpc.default_p_global is not None
    p_global_def = learnable_pendulum_on_cart_mpc.default_p_global
    p_global_def = np.tile(p_global_def, (n_batch, 1))

    idx = find_idx_for_labels(
        learnable_pendulum_on_cart_mpc.ocp_solver.acados_ocp.model.p_global, "xref1"
    )

    p_global_def[:, idx] = 1  # Set reference position to 1
    params = MpcParameter(p_global=p_global_def)
    mpc_input_different = MpcInput(x0=x0, parameters=params)
    solution_different, _ = learnable_pendulum_on_cart_mpc(
        mpc_input=mpc_input_different, dudp=True, dvdp=True, dudx=True
    )
    # Use this as proxy to verify the different solution is different enough
    assert not np.allclose(
        solution_standard.V,  # type:ignore
        solution_different.V,  # type:ignore
    )
    solution_supposedly_standard, _ = learnable_pendulum_on_cart_mpc(
        mpc_input=mpc_input_standard, dudp=True, dvdp=True, dudx=True
    )
    mpc_outputs_assert_allclose(
        solution_standard, solution_supposedly_standard, test_u_star=True
    )


def test_using_mpc_state(
    learnable_point_mass_mpc_different_params: Mpc,
    n_batch: int,
):
    x0 = np.array([0.5, 0.5, 0.5, 0.5])
    u0 = np.array([0.5, 0.5])
    learnable_linear_mpc = learnable_point_mass_mpc_different_params
    x0 = np.tile(x0, (n_batch, 1))
    u0 = np.tile(u0, (n_batch, 1))
    inp = MpcInput(x0=x0, u0=u0)
    sol, state = learnable_linear_mpc(inp)
    for solver in learnable_linear_mpc.ocp_batch_solver.ocp_solvers:
        qp_iters = solver.get_stats("qp_iter").sum()  # type:ignore
        assert qp_iters > 1
    same_sol, state = learnable_linear_mpc(inp, mpc_state=state)
    for solver in learnable_linear_mpc.ocp_batch_solver.ocp_solvers:
        qp_iters = solver.get_stats("qp_iter").sum()  # type:ignore
        assert qp_iters == 0
    mpc_outputs_assert_allclose(sol, same_sol, test_u_star=True)


def test_backup_fn(learnable_point_mass_mpc_different_params: Mpc, n_batch: int):
    learnable_linear_mpc = learnable_point_mass_mpc_different_params
    x0 = np.array([0.5, 0.5, 0.5, 0.5])
    u0 = np.array([0.5, 0.5])
    x0 = np.tile(x0, (n_batch, 1))
    u0 = np.tile(u0, (n_batch, 1))
    increment = np.ones(4) * 1 / 2 * n_batch
    # The exact increment is not important, just that it is different for each sample
    for i in range(n_batch):
        x0[i] = x0[i] + i * increment
    inp = MpcInput(x0=x0, u0=u0)
    sol, template_state = learnable_linear_mpc(inp)
    default_init = learnable_linear_mpc.init_state_fn  # For restoring fixture
    learnable_linear_mpc.init_state_fn = None  # Make sure no backup is used
    assert np.all(sol.status == 0)
    assert isinstance(template_state, AcadosOcpFlattenedBatchIterate), (
        f"This test assumed state would be of type AcadosOcpFlattenedBatchIterate, but got {type(template_state)}"
    )
<<<<<<< HEAD
    ridiculous_state = AcadosOcpFlattenedBatchIterate(
        x=np.ones_like(template_state.x) * np.nan,
        u=np.ones_like(template_state.u) * np.nan,
        z=np.ones_like(template_state.z) * np.nan, 
=======
    nan_state = AcadosOcpFlattenedBatchIterate(
        x=np.ones_like(template_state.x) * np.nan,
        u=np.ones_like(template_state.u) * np.nan,
        z=np.ones_like(template_state.z) * np.nan,
>>>>>>> 71c295df
        sl=np.ones_like(template_state.sl) * np.nan,
        su=np.ones_like(template_state.su) * np.nan,
        pi=np.ones_like(template_state.pi) * np.nan,
        lam=np.ones_like(template_state.lam) * np.nan,
        N_batch=template_state.N_batch,
    )
    no_sol, _ = learnable_linear_mpc(inp, mpc_state=nan_state)
    assert np.all(no_sol.status != 0)

    def backup_fn_batched(input: MpcInput):
        """Simplified backup function for the resolve."""
        if not input.is_batched():
            index = -1
            for ind in range(n_batch):
                if np.allclose(input.x0, inp.x0[ind]):
                    index = ind
                    break
            assert ind != -1, "There has to be a corresponding x0 in the batch."
            return AcadosOcpFlattenedBatchIterate(
                x=template_state.x[[index]],
                u=template_state.u[[index]],
                z=template_state.z[[index]],
                sl=template_state.sl[[index]],
                su=template_state.su[[index]],
                pi=template_state.pi[[index]],
                lam=template_state.lam[[index]],
                N_batch=1,
            )
        else:
            raise ValueError("Is assumed to not happen here.")

    learnable_linear_mpc.init_state_fn = backup_fn_batched

    sol_again, _ = learnable_linear_mpc(
        inp,
        mpc_state=nan_state,
    )
    learnable_linear_mpc.init_state_fn = default_init  # Restore fixture
    mpc_outputs_assert_allclose(sol, sol_again, test_u_star=True)


def test_closed_loop(
    learnable_point_mass_mpc_different_params: Mpc,
):
    x0 = np.array([0.5, 0.5, 0.5, 0.5])
    learnable_linear_mpc = learnable_point_mass_mpc_different_params
    x = [x0]
    u = []

    p_global = learnable_linear_mpc.ocp.p_global_values

    for step in range(100):
        u_star, _, status = learnable_linear_mpc.policy(x[-1], p_global=p_global)
        assert status == 0, f"Did not converge to a solution in step {step}"
        u.append(u_star)
        x.append(learnable_linear_mpc.ocp_batch_solver.ocp_solvers[0].get(1, "x"))
        assert status == 0

    x = np.array(x)
    u = np.array(u)

    assert (
        np.median(x[-10:, 0]) <= 1e-1
        and np.median(x[-10:, 1]) <= 1e-1
        and np.median(u[-10:]) <= 1e-1
    )<|MERGE_RESOLUTION|>--- conflicted
+++ resolved
@@ -171,17 +171,10 @@
     assert isinstance(template_state, AcadosOcpFlattenedBatchIterate), (
         f"This test assumed state would be of type AcadosOcpFlattenedBatchIterate, but got {type(template_state)}"
     )
-<<<<<<< HEAD
-    ridiculous_state = AcadosOcpFlattenedBatchIterate(
-        x=np.ones_like(template_state.x) * np.nan,
-        u=np.ones_like(template_state.u) * np.nan,
-        z=np.ones_like(template_state.z) * np.nan, 
-=======
     nan_state = AcadosOcpFlattenedBatchIterate(
         x=np.ones_like(template_state.x) * np.nan,
         u=np.ones_like(template_state.u) * np.nan,
         z=np.ones_like(template_state.z) * np.nan,
->>>>>>> 71c295df
         sl=np.ones_like(template_state.sl) * np.nan,
         su=np.ones_like(template_state.su) * np.nan,
         pi=np.ones_like(template_state.pi) * np.nan,
